--- conflicted
+++ resolved
@@ -508,10 +508,7 @@
 
     # We are mocking packages we don't need for docs checking in order to avoid import errors
     sys.modules["pyarrow.gandiva"] = Mock()
-<<<<<<< HEAD
-=======
     sys.modules["sqlalchemy"] = Mock()
->>>>>>> 64d6cb06
 
     modin.utils.instancer = functools.wraps(modin.utils.instancer)(lambda cls: cls)
 
