name: master
on: push
jobs:
  test-all:
    runs-on: ubuntu-latest
    strategy:
      matrix:
        python-version: ["3.6.x", "3.7.x"]
        engine: ["ray"]
        part: [3]
    env:
      MODIN_ENGINE: ${{matrix.engine}}
    name: test (${{matrix.engine}}, part ${{matrix.part}}, python ${{matrix.python-version}})
    steps:
      - uses: actions/checkout@v1
        with:
          fetch-depth: 1
      - uses: actions/setup-python@v1
        with:
          python-version: ${{matrix.python-version}}
          architecture: "x64"
      - run: sudo apt update && sudo apt install -y libhdf5-dev
<<<<<<< HEAD
      - run: pip install -r requirements/requirements.txt
      - run: python -m pytest --cov-config=.coveragerc --cov=modin --cov-append modin/pandas/test/test_io.py
=======
      - run: pip install -r requirements.txt
      - run: python -m pytest --cov-config=setup.cfg --cov=modin --cov-append modin/pandas/test/test_io.py
>>>>>>> 292b8efe
        if: matrix.part == 3
      - run: python -m pytest --cov-config=setup.cfg --cov=modin --cov-append modin/experimental/pandas/test/test_io_exp.py
        if: matrix.part == 3
  test-windows:
    runs-on: windows-latest
    strategy:
      matrix:
        python-version: ["3.6.x", "3.7.x"]
        part: ["Reduction_A::test_all", "Reduction_A::test_any", "Reduction_B", "Binary", "MapMetadata", "UDF", "Default", "Window", "Indexing", "Iter", "JoinSort", 3]
    env:
      MODIN_ENGINE: dask
    name: test-windows
    steps:
      - uses: actions/checkout@v1
        with:
          fetch-depth: 1
      - uses: actions/setup-python@v1
        with:
          python-version: ${{matrix.python-version}}
          architecture: "x64"
<<<<<<< HEAD
      - run: pip install -r requirements/windows_test_requires.txt
      - run: python -m pytest --cov-config=.coveragerc --cov=modin --cov-append modin/pandas/test/test_dataframe.py::TestDataFrame${{matrix.part}}
=======
      - run: pip install -r windows_test_requires.txt
      - run: python -m pytest --cov-config=setup.cfg --cov=modin --cov-append modin/pandas/test/test_dataframe.py::TestDataFrame${{matrix.part}}
>>>>>>> 292b8efe
        if: matrix.part != 3
      - run: python -m pytest --cov-config=setup.cfg --cov=modin --cov-append modin/pandas/test/test_series.py
        if: matrix.part == 3
      - run: python -m pytest --cov-config=setup.cfg --cov=modin --cov-append modin/pandas/test/test_concat.py
        if: matrix.part == 3
      - run: python -m pytest --cov-config=setup.cfg --cov=modin --cov-append modin/pandas/test/test_groupby.py
        if: matrix.part == 3
      - run: python -m pytest --cov-config=setup.cfg --cov=modin --cov-append modin/pandas/test/test_reshape.py
        if: matrix.part == 3
      - run: python -m pytest --cov-config=setup.cfg --cov=modin --cov-append modin/pandas/test/test_general.py
        if: matrix.part == 3
      - run: python -m pytest --cov-config=setup.cfg --cov=modin --cov-append modin/pandas/test/test_io.py
        if: matrix.part == 3
  test-pyarrow:
    runs-on: ubuntu-latest
    strategy:
      matrix:
        python-version: ["3.6.x", "3.7.x"]
    env:
      MODIN_BACKEND: pyarrow
      MODIN_EXPERIMENTAL: "True"
      CODECOV_TOKEN: ${{secrets.CODECOV_TOKEN}}
    name: test (pyarrow, python ${{matrix.python-version}})
    steps:
      - uses: actions/checkout@v1
        with:
          fetch-depth: 1
      - uses: actions/setup-python@v1
        with:
          python-version: ${{matrix.python-version}}
          architecture: "x64"
      - run: sudo apt update && sudo apt install -y libhdf5-dev
<<<<<<< HEAD
      - run: pip install -r requirements/requirements.txt
      - run: python -m pytest --cov-config=.coveragerc --cov=modin --cov-append modin/pandas/test/test_io.py::test_from_csv
=======
      - run: pip install -r requirements.txt
      - run: python -m pytest --cov-config=setup.cfg --cov=modin --cov-append modin/pandas/test/test_io.py::test_from_csv
>>>>>>> 292b8efe
<|MERGE_RESOLUTION|>--- conflicted
+++ resolved
@@ -20,13 +20,8 @@
           python-version: ${{matrix.python-version}}
           architecture: "x64"
       - run: sudo apt update && sudo apt install -y libhdf5-dev
-<<<<<<< HEAD
       - run: pip install -r requirements/requirements.txt
-      - run: python -m pytest --cov-config=.coveragerc --cov=modin --cov-append modin/pandas/test/test_io.py
-=======
-      - run: pip install -r requirements.txt
       - run: python -m pytest --cov-config=setup.cfg --cov=modin --cov-append modin/pandas/test/test_io.py
->>>>>>> 292b8efe
         if: matrix.part == 3
       - run: python -m pytest --cov-config=setup.cfg --cov=modin --cov-append modin/experimental/pandas/test/test_io_exp.py
         if: matrix.part == 3
@@ -47,13 +42,8 @@
         with:
           python-version: ${{matrix.python-version}}
           architecture: "x64"
-<<<<<<< HEAD
       - run: pip install -r requirements/windows_test_requires.txt
-      - run: python -m pytest --cov-config=.coveragerc --cov=modin --cov-append modin/pandas/test/test_dataframe.py::TestDataFrame${{matrix.part}}
-=======
-      - run: pip install -r windows_test_requires.txt
       - run: python -m pytest --cov-config=setup.cfg --cov=modin --cov-append modin/pandas/test/test_dataframe.py::TestDataFrame${{matrix.part}}
->>>>>>> 292b8efe
         if: matrix.part != 3
       - run: python -m pytest --cov-config=setup.cfg --cov=modin --cov-append modin/pandas/test/test_series.py
         if: matrix.part == 3
@@ -86,10 +76,5 @@
           python-version: ${{matrix.python-version}}
           architecture: "x64"
       - run: sudo apt update && sudo apt install -y libhdf5-dev
-<<<<<<< HEAD
       - run: pip install -r requirements/requirements.txt
-      - run: python -m pytest --cov-config=.coveragerc --cov=modin --cov-append modin/pandas/test/test_io.py::test_from_csv
-=======
-      - run: pip install -r requirements.txt
-      - run: python -m pytest --cov-config=setup.cfg --cov=modin --cov-append modin/pandas/test/test_io.py::test_from_csv
->>>>>>> 292b8efe
+      - run: python -m pytest --cov-config=setup.cfg --cov=modin --cov-append modin/pandas/test/test_io.py::test_from_csv