# Licensed to Modin Development Team under one or more contributor license agreements.
# See the NOTICE file distributed with this work for additional information regarding
# copyright ownership.  The Modin Development Team licenses this file to you under the
# Apache License, Version 2.0 (the "License"); you may not use this file except in
# compliance with the License.  You may obtain a copy of the License at
#
#     http://www.apache.org/licenses/LICENSE-2.0
#
# Unless required by applicable law or agreed to in writing, software distributed under
# the License is distributed on an "AS IS" BASIS, WITHOUT WARRANTIES OR CONDITIONS OF
# ANY KIND, either express or implied. See the License for the specific language
# governing permissions and limitations under the License.

import numpy as np
import pandas
from pandas.core.dtypes.common import (
    is_list_like,
    is_numeric_dtype,
    is_datetime_or_timedelta_dtype,
)
from pandas.core.base import DataError

from modin.backends.base.query_compiler import BaseQueryCompiler
from modin.error_message import ErrorMessage
from modin.data_management.functions import (
    FoldFunction,
    MapFunction,
    MapReduceFunction,
    ReductionFunction,
    BinaryFunction,
    GroupbyReduceFunction,
)


def _get_axis(axis):
    if axis == 0:
        return lambda self: self._modin_frame.index
    else:
        return lambda self: self._modin_frame.columns


def _set_axis(axis):
    if axis == 0:

        def set_axis(self, idx):
            self._modin_frame.index = idx

    else:

        def set_axis(self, cols):
            self._modin_frame.columns = cols

    return set_axis


def _str_map(func_name):
    def str_op_builder(df, *args, **kwargs):
        str_s = df.squeeze(axis=1).str
        return getattr(pandas.Series.str, func_name)(str_s, *args, **kwargs).to_frame()

    return str_op_builder


def _dt_prop_map(property_name):
    """
    Create a function that call property of property `dt` of the series.

    Parameters
    ----------
    property_name
        The property of `dt`, which will be applied.

    Returns
    -------
        A callable function to be applied in the partitions

    Notes
    -----
    This applies non-callable properties of `Series.dt`.
    """

    def dt_op_builder(df, *args, **kwargs):
        prop_val = getattr(df.squeeze(axis=1).dt, property_name)
        if isinstance(prop_val, pandas.Series):
            return prop_val.to_frame()
        elif isinstance(prop_val, pandas.DataFrame):
            return prop_val
        else:
            return pandas.DataFrame([prop_val])

    return dt_op_builder


def _dt_func_map(func_name):
    """
    Create a function that call method of property `dt` of the series.

    Parameters
    ----------
    func_name
        The method of `dt`, which will be applied.

    Returns
    -------
        A callable function to be applied in the partitions

    Notes
    -----
    This applies callable methods of `Series.dt`.
    """

    def dt_op_builder(df, *args, **kwargs):
        dt_s = df.squeeze(axis=1).dt
        return pandas.DataFrame(
            getattr(pandas.Series.dt, func_name)(dt_s, *args, **kwargs)
        )

    return dt_op_builder


def copy_df_for_func(func):
    """
    Create a function that copies the dataframe, likely because `func` is inplace.

    Parameters
    ----------
    func : callable
        The function, usually updates a dataframe inplace.

    Returns
    -------
    callable
        A callable function to be applied in the partitions
    """

    def caller(df, *args, **kwargs):
        df = df.copy()
        func(df, *args, **kwargs)
        return df

    return caller


class PandasQueryCompiler(BaseQueryCompiler):
    """This class implements the logic necessary for operating on partitions
        with a Pandas backend. This logic is specific to Pandas."""

    def __init__(self, modin_frame):
        self._modin_frame = modin_frame

    def default_to_pandas(self, pandas_op, *args, **kwargs):
        """Default to pandas behavior.

        Parameters
        ----------
        pandas_op : callable
            The operation to apply, must be compatible pandas DataFrame call
        args
            The arguments for the `pandas_op`
        kwargs
            The keyword arguments for the `pandas_op`

        Returns
        -------
        PandasQueryCompiler
            The result of the `pandas_op`, converted back to PandasQueryCompiler

        Note
        ----
        This operation takes a distributed object and converts it directly to pandas.
        """
        ErrorMessage.default_to_pandas(str(pandas_op))
        args = (a.to_pandas() if isinstance(a, type(self)) else a for a in args)
        kwargs = {
            k: v.to_pandas if isinstance(v, type(self)) else v
            for k, v in kwargs.items()
        }

        result = pandas_op(self.to_pandas(), *args, **kwargs)
        if isinstance(result, pandas.Series):
            result = result.to_frame()
        if isinstance(result, pandas.DataFrame):
            return self.from_pandas(result, type(self._modin_frame))
        else:
            return result

    def to_pandas(self):
        return self._modin_frame.to_pandas()

    @classmethod
    def from_pandas(cls, df, data_cls):
        return cls(data_cls.from_pandas(df))

    index = property(_get_axis(0), _set_axis(0))
    columns = property(_get_axis(1), _set_axis(1))

    @property
    def dtypes(self):
        return self._modin_frame.dtypes

    # END Index, columns, and dtypes objects

    # Metadata modification methods
    def add_prefix(self, prefix, axis=1):
        return self.__constructor__(self._modin_frame.add_prefix(prefix, axis))

    def add_suffix(self, suffix, axis=1):
        return self.__constructor__(self._modin_frame.add_suffix(suffix, axis))

    # END Metadata modification methods

    # Copy
    # For copy, we don't want a situation where we modify the metadata of the
    # copies if we end up modifying something here. We copy all of the metadata
    # to prevent that.
    def copy(self):
        return self.__constructor__(self._modin_frame.copy())

    # END Copy

    # Append/Concat/Join (Not Merge)
    # The append/concat/join operations should ideally never trigger remote
    # compute. These operations should only ever be manipulations of the
    # metadata of the resulting object. It should just be a simple matter of
    # appending the other object's blocks and adding np.nan columns for the new
    # columns, if needed. If new columns are added, some compute may be
    # required, though it can be delayed.
    #
    # Currently this computation is not delayed, and it may make a copy of the
    # DataFrame in memory. This can be problematic and should be fixed in the
    # future. TODO (devin-petersohn): Delay reindexing

    def concat(self, axis, other, **kwargs):
        """Concatenates two objects together.

        Args:
            axis: The axis index object to join (0 for columns, 1 for index).
            other: The other_index to concat with.

        Returns:
            Concatenated objects.
        """
        if not isinstance(other, list):
            other = [other]
        assert all(
            isinstance(o, type(self)) for o in other
        ), "Different Manager objects are being used. This is not allowed"
        sort = kwargs.get("sort", None)
        if sort is None:
            sort = False
        join = kwargs.get("join", "outer")
        ignore_index = kwargs.get("ignore_index", False)
        other_modin_frame = [o._modin_frame for o in other]
        new_modin_frame = self._modin_frame._concat(axis, other_modin_frame, join, sort)
        if ignore_index:
            new_modin_frame.index = pandas.RangeIndex(
                len(self.index) + sum(len(o.index) for o in other)
            )
        return self.__constructor__(new_modin_frame)

    # END Append/Concat/Join

    # Data Management Methods
    def free(self):
        """In the future, this will hopefully trigger a cleanup of this object.
        """
        # TODO create a way to clean up this object.
        return

    # END Data Management Methods

    # To NumPy
    def to_numpy(self):
        """Converts Modin DataFrame to NumPy array.

        Returns:
            NumPy array of the QueryCompiler.
        """
        arr = self._modin_frame.to_numpy()
        ErrorMessage.catch_bugs_and_request_email(
            len(arr) != len(self.index) or len(arr[0]) != len(self.columns)
        )
        return arr

    # END To NumPy

    # Binary operations (e.g. add, sub)
    # These operations require two DataFrames and will change the shape of the
    # data if the index objects don't match. An outer join + op is performed,
    # such that columns/rows that don't have an index on the other DataFrame
    # result in NaN values.

    add = BinaryFunction.register(pandas.DataFrame.add)
    combine = BinaryFunction.register(pandas.DataFrame.combine)
    combine_first = BinaryFunction.register(pandas.DataFrame.combine_first)
    eq = BinaryFunction.register(pandas.DataFrame.eq)
    floordiv = BinaryFunction.register(pandas.DataFrame.floordiv)
    ge = BinaryFunction.register(pandas.DataFrame.ge)
    gt = BinaryFunction.register(pandas.DataFrame.gt)
    le = BinaryFunction.register(pandas.DataFrame.le)
    lt = BinaryFunction.register(pandas.DataFrame.lt)
    mod = BinaryFunction.register(pandas.DataFrame.mod)
    mul = BinaryFunction.register(pandas.DataFrame.mul)
    ne = BinaryFunction.register(pandas.DataFrame.ne)
    pow = BinaryFunction.register(pandas.DataFrame.pow)
    rfloordiv = BinaryFunction.register(pandas.DataFrame.rfloordiv)
    rmod = BinaryFunction.register(pandas.DataFrame.rmod)
    rpow = BinaryFunction.register(pandas.DataFrame.rpow)
    rsub = BinaryFunction.register(pandas.DataFrame.rsub)
    rtruediv = BinaryFunction.register(pandas.DataFrame.rtruediv)
    sub = BinaryFunction.register(pandas.DataFrame.sub)
    truediv = BinaryFunction.register(pandas.DataFrame.truediv)
    __and__ = BinaryFunction.register(pandas.DataFrame.__and__)
    __or__ = BinaryFunction.register(pandas.DataFrame.__or__)
    __rand__ = BinaryFunction.register(pandas.DataFrame.__rand__)
    __ror__ = BinaryFunction.register(pandas.DataFrame.__ror__)
    __rxor__ = BinaryFunction.register(pandas.DataFrame.__rxor__)
    __xor__ = BinaryFunction.register(pandas.DataFrame.__xor__)
    df_update = BinaryFunction.register(
        copy_df_for_func(pandas.DataFrame.update), join_type="left"
    )
    series_update = BinaryFunction.register(
        copy_df_for_func(
            lambda x, y: pandas.Series.update(x.squeeze(axis=1), y.squeeze(axis=1))
        ),
        join_type="left",
    )

    def where(self, cond, other, **kwargs):
        """Gets values from this manager where cond is true else from other.

        Args:
            cond: Condition on which to evaluate values.

        Returns:
            New QueryCompiler with updated data and index.
        """

        assert isinstance(
            cond, type(self)
        ), "Must have the same QueryCompiler subclass to perform this operation"
        if isinstance(other, type(self)):
            # Note: Currently we are doing this with two maps across the entire
            # data. This can be done with a single map, but it will take a
            # modification in the `BlockPartition` class.
            # If this were in one pass it would be ~2x faster.
            # TODO (devin-petersohn) rewrite this to take one pass.
            def where_builder_first_pass(cond, other, **kwargs):
                return cond.where(cond, other, **kwargs)

            first_pass = cond._modin_frame._binary_op(
                where_builder_first_pass, other._modin_frame, join_type="left"
            )

            def where_builder_second_pass(df, new_other, **kwargs):
                return df.where(new_other.eq(True), new_other, **kwargs)

            new_modin_frame = self._modin_frame._binary_op(
                where_builder_second_pass, first_pass, join_type="left"
            )
        # This will be a Series of scalars to be applied based on the condition
        # dataframe.
        else:

            def where_builder_series(df, cond):
                return df.where(cond, other, **kwargs)

            new_modin_frame = self._modin_frame._binary_op(
                where_builder_series, cond._modin_frame, join_type="left"
            )
        return self.__constructor__(new_modin_frame)

    def join(self, *args, **kwargs):
        """Database-style join with another object.

        Returns
        -------
        PandasQueryCompiler
            The joined PandasQueryCompiler

        Note
        ----
        This is not to be confused with `pandas.DataFrame.join` which does an
        index-level join.
        """
        return self.default_to_pandas(pandas.DataFrame.merge, *args, **kwargs)

    # END Inter-Data operations

    # Reindex/reset_index (may shuffle data)
    def reindex(self, axis, labels, **kwargs):
        """Fits a new index for this Manager.

        Args:
            axis: The axis index object to target the reindex on.
            labels: New labels to conform 'axis' on to.

        Returns:
            A new QueryCompiler with updated data and new index.
        """
        new_index = self.index if axis else labels
        new_columns = labels if axis else self.columns
        new_modin_frame = self._modin_frame._apply_full_axis(
            axis,
            lambda df: df.reindex(labels=labels, axis=axis, **kwargs),
            new_index=new_index,
            new_columns=new_columns,
        )
        return self.__constructor__(new_modin_frame)

    def reset_index(self, **kwargs):
        """Removes all levels from index and sets a default level_0 index.

        Returns:
            A new QueryCompiler with updated data and reset index.
        """
        drop = kwargs.get("drop", False)
        if not drop:
            new_column_name = (
                self.index.name
                if self.index.name is not None
                else "index"
                if "index" not in self.columns
                else "level_0"
            )
            new_self = self.insert(0, new_column_name, self.index)
        else:
            new_self = self.copy()
        new_self.index = pandas.RangeIndex(len(new_self.index))
        return new_self

    # END Reindex/reset_index

    # Transpose
    # For transpose, we aren't going to immediately copy everything. Since the
    # actual transpose operation is very fast, we will just do it before any
    # operation that gets called on the transposed data. See _prepare_method
    # for how the transpose is applied.
    #
    # Our invariants assume that the blocks are transposed, but not the
    # data inside. Sometimes we have to reverse this transposition of blocks
    # for simplicity of implementation.

    def transpose(self, *args, **kwargs):
        """Transposes this QueryCompiler.

        Returns:
            Transposed new QueryCompiler.
        """
        # Switch the index and columns and transpose the data within the blocks.
        return self.__constructor__(self._modin_frame.transpose())

    # END Transpose

    # MapReduce operations

    def _is_monotonic(self, type=None):
        funcs = {
            "increasing": lambda df: df.is_monotonic_increasing,
            "decreasing": lambda df: df.is_monotonic_decreasing,
        }

        monotonic_fn = funcs.get(type, funcs["increasing"])

        def is_monotonic_map(df):
            df = df.squeeze(axis=1)
            return [monotonic_fn(df), df.iloc[0], df.iloc[len(df) - 1]]

        def is_monotonic_reduce(df):
            df = df.squeeze(axis=1)

            common_case = df[0].all()
            left_edges = df[1]
            right_edges = df[2]

            edges_list = []
            for i in range(len(left_edges)):
                edges_list.extend([left_edges.iloc[i], right_edges.iloc[i]])

            edge_case = monotonic_fn(pandas.Series(edges_list))
            return [common_case and edge_case]

        return MapReduceFunction.register(is_monotonic_map, is_monotonic_reduce)(self)

    def is_monotonic_decreasing(self):
        return self._is_monotonic(type="decreasing")

    is_monotonic = _is_monotonic

    count = MapReduceFunction.register(pandas.DataFrame.count, pandas.DataFrame.sum)
    max = MapReduceFunction.register(pandas.DataFrame.max, pandas.DataFrame.max)
    min = MapReduceFunction.register(pandas.DataFrame.min, pandas.DataFrame.min)
    sum = MapReduceFunction.register(pandas.DataFrame.sum, pandas.DataFrame.sum)
    prod = MapReduceFunction.register(pandas.DataFrame.prod, pandas.DataFrame.prod)
    any = MapReduceFunction.register(pandas.DataFrame.any, pandas.DataFrame.any)
    all = MapReduceFunction.register(pandas.DataFrame.all, pandas.DataFrame.all)
    memory_usage = MapReduceFunction.register(
        pandas.DataFrame.memory_usage,
        lambda x, *args, **kwargs: pandas.DataFrame.sum(x),
        axis=0,
    )
    mean = MapReduceFunction.register(
        lambda df, **kwargs: df.apply(
            lambda x: (x.sum(skipna=kwargs.get("skipna", True)), x.count()),
            axis=kwargs.get("axis", 0),
        ),
        lambda df, **kwargs: df.apply(
            lambda x: x.apply(lambda d: d[0]).sum(skipna=kwargs.get("skipna", True))
            / x.apply(lambda d: d[1]).sum(skipna=kwargs.get("skipna", True)),
            axis=kwargs.get("axis", 0),
        ),
    )

    def value_counts(self, **kwargs):
        """
        Return a QueryCompiler of Series containing counts of unique values.

        Returns
        -------
        PandasQueryCompiler
        """
        if kwargs.get("bins", None) is not None:
            new_modin_frame = self._modin_frame._apply_full_axis(
                0, lambda df: df.squeeze(axis=1).value_counts(**kwargs)
            )
            return self.__constructor__(new_modin_frame)

        def map_func(df, *args, **kwargs):
            return df.squeeze(axis=1).value_counts(**kwargs)

        def reduce_func(df, *args, **kwargs):
            normalize = kwargs.get("normalize", False)
            sort = kwargs.get("sort", True)
            ascending = kwargs.get("ascending", False)
            dropna = kwargs.get("dropna", True)

            try:
                result = df.squeeze(axis=1).groupby(df.index, sort=False).sum()
            # This will happen with Arrow buffer read-only errors. We don't want to copy
            # all the time, so this will try to fast-path the code first.
            except (ValueError):
                result = df.copy().squeeze(axis=1).groupby(df.index, sort=False).sum()

            if not dropna and np.nan in df.index:
                result = result.append(
                    pandas.Series(
                        [df.squeeze(axis=1).loc[[np.nan]].sum()], index=[np.nan]
                    )
                )
            if normalize:
                result = result / df.squeeze(axis=1).sum()

            result = result.sort_values(ascending=ascending) if sort else result

            # We want to sort both values and indices of the result object.
            # This function will sort indices for equal values.
            def sort_index_for_equal_values(result, ascending):
                """
                Sort indices for equal values of result object.

                Parameters
                ----------
                result : pandas.Series or pandas.DataFrame with one column
                    The object whose indices for equal values is needed to sort.
                ascending : boolean
                    Sort in ascending (if it is True) or descending (if it is False) order.

                Returns
                -------
                pandas.DataFrame
                    A new DataFrame with sorted indices.
                """
                is_range = False
                is_end = False
                i = 0
                new_index = np.empty(len(result), dtype=type(result.index))
                while i < len(result):
                    j = i
                    if i < len(result) - 1:
                        while result[result.index[i]] == result[result.index[i + 1]]:
                            i += 1
                            if is_range is False:
                                is_range = True
                            if i == len(result) - 1:
                                is_end = True
                                break
                    if is_range:
                        k = j
                        for val in sorted(
                            result.index[j : i + 1], reverse=not ascending
                        ):
                            new_index[k] = val
                            k += 1
                        if is_end:
                            break
                        is_range = False
                    else:
                        new_index[j] = result.index[j]
                    i += 1
                return pandas.DataFrame(result, index=new_index)

            return sort_index_for_equal_values(result, ascending)

        return MapReduceFunction.register(map_func, reduce_func, preserve_index=False)(
            self, **kwargs
        )

    # END MapReduce operations

    # Reduction operations
    idxmax = ReductionFunction.register(pandas.DataFrame.idxmax)
    idxmin = ReductionFunction.register(pandas.DataFrame.idxmin)
    median = ReductionFunction.register(pandas.DataFrame.median)
    nunique = ReductionFunction.register(pandas.DataFrame.nunique)
    nlargest = ReductionFunction.register(pandas.DataFrame.nlargest)
    skew = ReductionFunction.register(pandas.DataFrame.skew)
    kurt = ReductionFunction.register(pandas.DataFrame.kurt)
    std = ReductionFunction.register(pandas.DataFrame.std)
    var = ReductionFunction.register(pandas.DataFrame.var)
    sum_min_count = ReductionFunction.register(pandas.DataFrame.sum)
    prod_min_count = ReductionFunction.register(pandas.DataFrame.prod)
    quantile_for_single_value = ReductionFunction.register(pandas.DataFrame.quantile)
    mad = ReductionFunction.register(pandas.DataFrame.mad)
    to_datetime = ReductionFunction.register(
        lambda df, *args, **kwargs: pandas.to_datetime(
            df.squeeze(axis=1), *args, **kwargs
        ),
        axis=1,
    )

    # END Reduction operations

    # Map partitions operations
    # These operations are operations that apply a function to every partition.
    abs = MapFunction.register(pandas.DataFrame.abs, dtypes="copy")
    applymap = MapFunction.register(pandas.DataFrame.applymap)
    conj = MapFunction.register(
        lambda df, *args, **kwargs: pandas.DataFrame(np.conj(df))
    )
    invert = MapFunction.register(pandas.DataFrame.__invert__)
    isin = MapFunction.register(pandas.DataFrame.isin, dtypes=np.bool)
    isna = MapFunction.register(pandas.DataFrame.isna, dtypes=np.bool)
    negative = MapFunction.register(pandas.DataFrame.__neg__)
    notna = MapFunction.register(pandas.DataFrame.notna, dtypes=np.bool)
    round = MapFunction.register(pandas.DataFrame.round)
    series_view = MapFunction.register(
        lambda df, *args, **kwargs: pandas.DataFrame(
            df.squeeze(axis=1).view(*args, **kwargs)
        )
    )
    to_numeric = MapFunction.register(
        lambda df, *args, **kwargs: pandas.DataFrame(
            pandas.to_numeric(df.squeeze(axis=1), *args, **kwargs)
        )
    )

    def repeat(self, repeats):
        def map_fn(df):
            return pandas.DataFrame(df.squeeze(axis=1).repeat(repeats))

        if isinstance(repeats, int) or (is_list_like(repeats) and len(repeats) == 1):
            return MapFunction.register(map_fn, validate_index=True)(self)
        else:
            return self.__constructor__(self._modin_frame._apply_full_axis(0, map_fn))

    # END Map partitions operations

    # String map partitions operations

    str_capitalize = MapFunction.register(_str_map("capitalize"), dtypes="copy")
    str_center = MapFunction.register(_str_map("center"), dtypes="copy")
    str_contains = MapFunction.register(_str_map("contains"), dtypes=np.bool)
    str_count = MapFunction.register(_str_map("count"), dtypes=int)
    str_endswith = MapFunction.register(_str_map("endswith"), dtypes=np.bool)
    str_find = MapFunction.register(_str_map("find"), dtypes="copy")
    str_findall = MapFunction.register(_str_map("findall"), dtypes="copy")
    str_get = MapFunction.register(_str_map("get"), dtypes="copy")
    str_index = MapFunction.register(_str_map("index"), dtypes="copy")
    str_isalnum = MapFunction.register(_str_map("isalnum"), dtypes=np.bool)
    str_isalpha = MapFunction.register(_str_map("isalpha"), dtypes=np.bool)
    str_isdecimal = MapFunction.register(_str_map("isdecimal"), dtypes=np.bool)
    str_isdigit = MapFunction.register(_str_map("isdigit"), dtypes=np.bool)
    str_islower = MapFunction.register(_str_map("islower"), dtypes=np.bool)
    str_isnumeric = MapFunction.register(_str_map("isnumeric"), dtypes=np.bool)
    str_isspace = MapFunction.register(_str_map("isspace"), dtypes=np.bool)
    str_istitle = MapFunction.register(_str_map("istitle"), dtypes=np.bool)
    str_isupper = MapFunction.register(_str_map("isupper"), dtypes=np.bool)
    str_join = MapFunction.register(_str_map("join"), dtypes="copy")
    str_len = MapFunction.register(_str_map("len"), dtypes=int)
    str_ljust = MapFunction.register(_str_map("ljust"), dtypes="copy")
    str_lower = MapFunction.register(_str_map("lower"), dtypes="copy")
    str_lstrip = MapFunction.register(_str_map("lstrip"), dtypes="copy")
    str_match = MapFunction.register(_str_map("match"), dtypes="copy")
    str_normalize = MapFunction.register(_str_map("normalize"), dtypes="copy")
    str_pad = MapFunction.register(_str_map("pad"), dtypes="copy")
    str_partition = MapFunction.register(_str_map("partition"), dtypes="copy")
    str_repeat = MapFunction.register(_str_map("repeat"), dtypes="copy")
    str_replace = MapFunction.register(_str_map("replace"), dtypes="copy")
    str_rfind = MapFunction.register(_str_map("rfind"), dtypes="copy")
    str_rindex = MapFunction.register(_str_map("rindex"), dtypes="copy")
    str_rjust = MapFunction.register(_str_map("rjust"), dtypes="copy")
    str_rpartition = MapFunction.register(_str_map("rpartition"), dtypes="copy")
    str_rsplit = MapFunction.register(_str_map("rsplit"), dtypes="copy")
    str_rstrip = MapFunction.register(_str_map("rstrip"), dtypes="copy")
    str_slice = MapFunction.register(_str_map("slice"), dtypes="copy")
    str_slice_replace = MapFunction.register(_str_map("slice_replace"), dtypes="copy")
    str_split = MapFunction.register(_str_map("split"), dtypes="copy")
    str_startswith = MapFunction.register(_str_map("startswith"), dtypes=np.bool)
    str_strip = MapFunction.register(_str_map("strip"), dtypes="copy")
    str_swapcase = MapFunction.register(_str_map("swapcase"), dtypes="copy")
    str_title = MapFunction.register(_str_map("title"), dtypes="copy")
    str_translate = MapFunction.register(_str_map("translate"), dtypes="copy")
    str_upper = MapFunction.register(_str_map("upper"), dtypes="copy")
    str_wrap = MapFunction.register(_str_map("wrap"), dtypes="copy")
    str_zfill = MapFunction.register(_str_map("zfill"), dtypes="copy")

    # END String map partitions operations

    def unique(self):
        """Return unique values of Series object.

        Returns
        -------
        ndarray
            The unique values returned as a NumPy array.
        """
        new_modin_frame = self._modin_frame._apply_full_axis(
            0, lambda x: x.squeeze(axis=1).unique(), new_columns=self.columns,
        )
        return self.__constructor__(new_modin_frame)

    # Dt map partitions operations

    dt_date = MapFunction.register(_dt_prop_map("date"))
    dt_time = MapFunction.register(_dt_prop_map("time"))
    dt_timetz = MapFunction.register(_dt_prop_map("timetz"))
    dt_year = MapFunction.register(_dt_prop_map("year"))
    dt_month = MapFunction.register(_dt_prop_map("month"))
    dt_day = MapFunction.register(_dt_prop_map("day"))
    dt_hour = MapFunction.register(_dt_prop_map("hour"))
    dt_minute = MapFunction.register(_dt_prop_map("minute"))
    dt_second = MapFunction.register(_dt_prop_map("second"))
    dt_microsecond = MapFunction.register(_dt_prop_map("microsecond"))
    dt_nanosecond = MapFunction.register(_dt_prop_map("nanosecond"))
    dt_week = MapFunction.register(_dt_prop_map("week"))
    dt_weekofyear = MapFunction.register(_dt_prop_map("weekofyear"))
    dt_dayofweek = MapFunction.register(_dt_prop_map("dayofweek"))
    dt_weekday = MapFunction.register(_dt_prop_map("weekday"))
    dt_dayofyear = MapFunction.register(_dt_prop_map("dayofyear"))
    dt_quarter = MapFunction.register(_dt_prop_map("quarter"))
    dt_is_month_start = MapFunction.register(_dt_prop_map("is_month_start"))
    dt_is_month_end = MapFunction.register(_dt_prop_map("is_month_end"))
    dt_is_quarter_start = MapFunction.register(_dt_prop_map("is_quarter_start"))
    dt_is_quarter_end = MapFunction.register(_dt_prop_map("is_quarter_end"))
    dt_is_year_start = MapFunction.register(_dt_prop_map("is_year_start"))
    dt_is_year_end = MapFunction.register(_dt_prop_map("is_year_end"))
    dt_is_leap_year = MapFunction.register(_dt_prop_map("is_leap_year"))
    dt_daysinmonth = MapFunction.register(_dt_prop_map("daysinmonth"))
    dt_days_in_month = MapFunction.register(_dt_prop_map("days_in_month"))
    dt_tz = MapFunction.register(_dt_prop_map("tz"))
    dt_freq = MapFunction.register(_dt_prop_map("freq"))
    dt_to_period = MapFunction.register(_dt_func_map("to_period"))
    dt_to_pydatetime = MapFunction.register(_dt_func_map("to_pydatetime"))
    dt_tz_localize = MapFunction.register(_dt_func_map("tz_localize"))
    dt_tz_convert = MapFunction.register(_dt_func_map("tz_convert"))
    dt_normalize = MapFunction.register(_dt_func_map("normalize"))
    dt_strftime = MapFunction.register(_dt_func_map("strftime"))
    dt_round = MapFunction.register(_dt_func_map("round"))
    dt_floor = MapFunction.register(_dt_func_map("floor"))
    dt_ceil = MapFunction.register(_dt_func_map("ceil"))
    dt_month_name = MapFunction.register(_dt_func_map("month_name"))
    dt_day_name = MapFunction.register(_dt_func_map("day_name"))
    dt_to_pytimedelta = MapFunction.register(_dt_func_map("to_pytimedelta"))
    dt_total_seconds = MapFunction.register(_dt_func_map("total_seconds"))
    dt_seconds = MapFunction.register(_dt_prop_map("seconds"))
    dt_days = MapFunction.register(_dt_prop_map("days"))
    dt_microseconds = MapFunction.register(_dt_prop_map("microseconds"))
    dt_nanoseconds = MapFunction.register(_dt_prop_map("nanoseconds"))
    dt_components = MapFunction.register(_dt_prop_map("components"))
    dt_qyear = MapFunction.register(_dt_prop_map("qyear"))
    dt_start_time = MapFunction.register(_dt_prop_map("start_time"))
    dt_end_time = MapFunction.register(_dt_prop_map("end_time"))
    dt_to_timestamp = MapFunction.register(_dt_func_map("to_timestamp"))

    # END Dt map partitions operations

    def astype(self, col_dtypes, **kwargs):
        """Converts columns dtypes to given dtypes.

        Args:
            col_dtypes: Dictionary of {col: dtype,...} where col is the column
                name and dtype is a numpy dtype.

        Returns:
            DataFrame with updated dtypes.
        """
        return self.__constructor__(self._modin_frame.astype(col_dtypes))

    # Column/Row partitions reduce operations

    def first_valid_index(self):
        """Returns index of first non-NaN/NULL value.

        Return:
            Scalar of index name.
        """

        def first_valid_index_builder(df):
            return df.set_axis(
                pandas.RangeIndex(len(df.index)), axis="index", inplace=False
            ).apply(lambda df: df.first_valid_index())

        # We get the minimum from each column, then take the min of that to get
        # first_valid_index. The `to_pandas()` here is just for a single value and
        # `squeeze` will convert it to a scalar.
        first_result = (
            self.__constructor__(
                self._modin_frame._fold_reduce(0, first_valid_index_builder)
            )
            .min(axis=1)
            .to_pandas()
            .squeeze()
        )
        return self.index[first_result]

    def last_valid_index(self):
        """Returns index of last non-NaN/NULL value.

        Return:
            Scalar of index name.
        """

        def last_valid_index_builder(df):
            return df.set_axis(
                pandas.RangeIndex(len(df.index)), axis="index", inplace=False
            ).apply(lambda df: df.last_valid_index())

        # We get the maximum from each column, then take the max of that to get
        # last_valid_index. The `to_pandas()` here is just for a single value and
        # `squeeze` will convert it to a scalar.
        first_result = (
            self.__constructor__(
                self._modin_frame._fold_reduce(0, last_valid_index_builder)
            )
            .max(axis=1)
            .to_pandas()
            .squeeze()
        )
        return self.index[first_result]

    # END Column/Row partitions reduce operations

    # Column/Row partitions reduce operations over select indices
    #
    # These operations result in a reduced dimensionality of data.
    # This will return a new QueryCompiler object which the front end will handle.

    def describe(self, **kwargs):
        """Generates descriptive statistics.

        Returns:
            DataFrame object containing the descriptive statistics of the DataFrame.
        """
        # Use pandas to calculate the correct columns
        empty_df = (
            pandas.DataFrame(columns=self.columns)
            .astype(self.dtypes)
            .describe(**kwargs)
        )

        def describe_builder(df, internal_indices=[]):
            return df.iloc[:, internal_indices].describe(**kwargs)

        return self.__constructor__(
            self._modin_frame._apply_full_axis_select_indices(
                0,
                describe_builder,
                empty_df.columns,
                new_index=empty_df.index,
                new_columns=empty_df.columns,
            )
        )

    # END Column/Row partitions reduce operations over select indices

    # Map across rows/columns
    # These operations require some global knowledge of the full column/row
    # that is being operated on. This means that we have to put all of that
    # data in the same place.

    cummax = FoldFunction.register(pandas.DataFrame.cummax)
    cummin = FoldFunction.register(pandas.DataFrame.cummin)
    cumsum = FoldFunction.register(pandas.DataFrame.cumsum)
    cumprod = FoldFunction.register(pandas.DataFrame.cumprod)
    diff = FoldFunction.register(pandas.DataFrame.diff)

    def clip(self, lower, upper, **kwargs):
        kwargs["upper"] = upper
        kwargs["lower"] = lower
        axis = kwargs.get("axis", 0)
        if is_list_like(lower) or is_list_like(upper):
            new_modin_frame = self._modin_frame._fold(
                axis, lambda df: df.clip(**kwargs)
            )
        else:
            new_modin_frame = self._modin_frame._map(lambda df: df.clip(**kwargs))
        return self.__constructor__(new_modin_frame)

    def dot(self, other, squeeze_self=None, squeeze_other=None):
        """
        Computes the matrix multiplication of self and other.

        Parameters
        ----------
            other : PandasQueryCompiler or NumPy array
                The other query compiler or NumPy array to matrix multiply with self.
            squeeze_self : boolean
                The flag to squeeze self.
            squeeze_other : boolean
                The flag to squeeze other (this flag is applied if other is query compiler).

        Returns
        -------
        PandasQueryCompiler
            A new query compiler that contains result of the matrix multiply.
        """
        if isinstance(other, PandasQueryCompiler):
            other = (
                other.to_pandas().squeeze(axis=1)
                if squeeze_other
                else other.to_pandas()
            )

        def map_func(df, other=other, squeeze_self=squeeze_self):
            result = df.squeeze(axis=1).dot(other) if squeeze_self else df.dot(other)
            if is_list_like(result):
                return pandas.DataFrame(result)
            else:
                return pandas.DataFrame([result])

        num_cols = other.shape[1] if len(other.shape) > 1 else 1
        if len(self.columns) == 1:
            new_index = (
                ["__reduced__"]
                if (len(self.index) == 1 or squeeze_self) and num_cols == 1
                else None
            )
            new_columns = ["__reduced__"] if squeeze_self and num_cols == 1 else None
            axis = 0
        else:
            new_index = self.index
            new_columns = ["__reduced__"] if num_cols == 1 else None
            axis = 1

        new_modin_frame = self._modin_frame._apply_full_axis(
            axis, map_func, new_index=new_index, new_columns=new_columns
        )
        return self.__constructor__(new_modin_frame)

    def nsmallest(self, n, columns=None, keep="first"):
        def map_func(df, n=n, keep=keep, columns=columns):
            if columns is None:
                return pandas.DataFrame(
                    pandas.Series.nsmallest(df.squeeze(axis=1), n=n, keep=keep)
                )
            return pandas.DataFrame.nsmallest(df, n=n, columns=columns, keep=keep)

        if columns is None:
            new_columns = ["__reduced__"]
        else:
            new_columns = self.columns

        new_modin_frame = self._modin_frame._apply_full_axis(
            axis=0, func=map_func, new_columns=new_columns
        )
        return self.__constructor__(new_modin_frame)

    def eval(self, expr, **kwargs):
        """Returns a new QueryCompiler with expr evaluated on columns.

        Args:
            expr: The string expression to evaluate.

        Returns:
            A new QueryCompiler with new columns after applying expr.
        """
        # Make a copy of columns and eval on the copy to determine if result type is
        # series or not
        empty_eval = (
            pandas.DataFrame(columns=self.columns)
            .astype(self.dtypes)
            .eval(expr, inplace=False, **kwargs)
        )
        if isinstance(empty_eval, pandas.Series):
            new_columns = (
                [empty_eval.name] if empty_eval.name is not None else ["__reduced__"]
            )
        else:
            new_columns = empty_eval.columns
        new_modin_frame = self._modin_frame._apply_full_axis(
            1,
            lambda df: pandas.DataFrame(df.eval(expr, inplace=False, **kwargs)),
            new_index=self.index,
            new_columns=new_columns,
        )
        return self.__constructor__(new_modin_frame)

    def mode(self, **kwargs):
        """Returns a new QueryCompiler with modes calculated for each label along given axis.

        Returns:
            A new QueryCompiler with modes calculated.
        """
        axis = kwargs.get("axis", 0)

        def mode_builder(df):
            result = pandas.DataFrame(df.mode(**kwargs))
            # We return a dataframe with the same shape as the input to ensure
            # that all the partitions will be the same shape
            if axis == 0 and len(df) != len(result):
                # Pad rows
                result = result.reindex(index=pandas.RangeIndex(len(df.index)))
            elif axis == 1 and len(df.columns) != len(result.columns):
                # Pad columns
                result = result.reindex(columns=pandas.RangeIndex(len(df.columns)))
            return pandas.DataFrame(result)

        if axis == 0:
            new_index = pandas.RangeIndex(len(self.index))
            new_columns = self.columns
        else:
            new_index = self.index
            new_columns = pandas.RangeIndex(len(self.columns))
        new_modin_frame = self._modin_frame._apply_full_axis(
            axis, mode_builder, new_index=new_index, new_columns=new_columns
        )
        return self.__constructor__(new_modin_frame).dropna(axis=axis, how="all")

    def fillna(self, **kwargs):
        """Replaces NaN values with the method provided.

        Returns:
            A new QueryCompiler with null values filled.
        """
        axis = kwargs.get("axis", 0)
        value = kwargs.get("value")
        method = kwargs.get("method", None)
        limit = kwargs.get("limit", None)
        full_axis = method is not None or limit is not None
        if isinstance(value, dict):
            kwargs.pop("value")

            def fillna(df):
                func_dict = {c: value[c] for c in value if c in df.columns}
                return df.fillna(value=func_dict, **kwargs)

        else:

            def fillna(df):
                return df.fillna(**kwargs)

        if full_axis:
            new_modin_frame = self._modin_frame._fold(axis, fillna)
        else:
            new_modin_frame = self._modin_frame._map(fillna)
        return self.__constructor__(new_modin_frame)

    def quantile_for_list_of_values(self, **kwargs):
        """Returns Manager containing quantiles along an axis for numeric columns.

        Returns:
            QueryCompiler containing quantiles of original QueryCompiler along an axis.
        """
        axis = kwargs.get("axis", 0)
        q = kwargs.get("q")
        numeric_only = kwargs.get("numeric_only", True)
        assert isinstance(q, (pandas.Series, np.ndarray, pandas.Index, list))

        if numeric_only:
            new_columns = self._modin_frame._numeric_columns()
        else:
            new_columns = [
                col
                for col, dtype in zip(self.columns, self.dtypes)
                if (is_numeric_dtype(dtype) or is_datetime_or_timedelta_dtype(dtype))
            ]
        if axis == 1:
            query_compiler = self.getitem_column_array(new_columns)
            new_columns = self.index
        else:
            query_compiler = self

        def quantile_builder(df, **kwargs):
            result = df.quantile(**kwargs)
            return result.T if kwargs.get("axis", 0) == 1 else result

        # This took a long time to debug, so here is the rundown of why this is needed.
        # Previously, we were operating on select indices, but that was broken. We were
        # not correctly setting the columns/index. Because of how we compute `to_pandas`
        # and because of the static nature of the index for `axis=1` it is easier to
        # just handle this as the transpose (see `quantile_builder` above for the
        # transpose within the partition) than it is to completely rework other
        # internal methods. Basically we are returning the transpose of the object for
        # correctness and cleanliness of the code.
        if axis == 1:
            q_index = new_columns
            new_columns = pandas.Float64Index(q)
        else:
            q_index = pandas.Float64Index(q)
        new_modin_frame = query_compiler._modin_frame._apply_full_axis(
            axis,
            lambda df: quantile_builder(df, **kwargs),
            new_index=q_index,
            new_columns=new_columns,
            dtypes=np.float64,
        )
        result = self.__constructor__(new_modin_frame)
        return result.transpose() if axis == 1 else result

    def query(self, expr, **kwargs):
        """Query columns of the QueryCompiler with a boolean expression.

        Args:
            expr: Boolean expression to query the columns with.

        Returns:
            QueryCompiler containing the rows where the boolean expression is satisfied.
        """

        def query_builder(df, **kwargs):
            return df.query(expr, inplace=False, **kwargs)

        return self.__constructor__(
            self._modin_frame.filter_full_axis(1, query_builder)
        )

    def rank(self, **kwargs):
        """Computes numerical rank along axis. Equal values are set to the average.

        Returns:
            QueryCompiler containing the ranks of the values along an axis.
        """
        axis = kwargs.get("axis", 0)
        numeric_only = True if axis else kwargs.get("numeric_only", False)
        new_modin_frame = self._modin_frame._apply_full_axis(
            axis,
            lambda df: df.rank(**kwargs),
            new_index=self.index,
            new_columns=self.columns if not numeric_only else None,
            dtypes=np.float64,
        )
        return self.__constructor__(new_modin_frame)

    def sort_index(self, **kwargs):
        """Sorts the data with respect to either the columns or the indices.

        Returns:
            QueryCompiler containing the data sorted by columns or indices.
        """
        axis = kwargs.pop("axis", 0)
        # sort_index can have ascending be None and behaves as if it is False.
        # sort_values cannot have ascending be None. Thus, the following logic is to
        # convert the ascending argument to one that works with sort_values
        ascending = kwargs.pop("ascending", True)
        if ascending is None:
            ascending = False
        kwargs["ascending"] = ascending
        if axis:
            # pandas.Series raises `NotImplementedError` when trying to constructs from
            # MultiIndex, if that happends, then new_columns/new_index should be computed
            # inside `_apply_full_axis`
            try:
                new_columns = pandas.Series(self.columns).sort_values(**kwargs)
            except NotImplementedError:
                new_columns = None
            new_index = self.index
        else:
            try:
                new_index = pandas.Series(self.index).sort_values(**kwargs)
            except NotImplementedError:
                new_index = None
            new_columns = self.columns
        new_modin_frame = self._modin_frame._apply_full_axis(
            axis,
            lambda df: df.sort_index(axis=axis, **kwargs),
            new_index,
            new_columns,
            dtypes="copy" if axis == 0 else None,
        )
        return self.__constructor__(new_modin_frame)

    # END Map across rows/columns

    # __getitem__ methods
    def getitem_column_array(self, key, numeric=False):
        """Get column data for target labels.

        Args:
            key: Target labels by which to retrieve data.
            numeric: A boolean representing whether or not the key passed in represents
                the numeric index or the named index.

        Returns:
            A new QueryCompiler.
        """
        # Convert to list for type checking
        if numeric:
            new_modin_frame = self._modin_frame.mask(col_numeric_idx=key)
        else:
            new_modin_frame = self._modin_frame.mask(col_indices=key)
        return self.__constructor__(new_modin_frame)

    def getitem_row_array(self, key):
        """Get row data for target labels.

        Args:
            key: Target numeric indices by which to retrieve data.

        Returns:
            A new QueryCompiler.
        """
        return self.__constructor__(self._modin_frame.mask(row_numeric_idx=key))

    def setitem(self, axis, key, value):
        """Set the column defined by `key` to the `value` provided.

        Args:
            key: The column name to set.
            value: The value to set the column to.

        Returns:
             A new QueryCompiler
        """

        def setitem_builder(df, internal_indices=[]):
            df = df.copy()
            if len(internal_indices) == 1:
                if axis == 0:
                    df[df.columns[internal_indices[0]]] = value
                else:
                    df.iloc[internal_indices[0]] = value
            else:
                if axis == 0:
                    df[df.columns[internal_indices]] = value
                else:
                    df.iloc[internal_indices] = value
            return df

        if isinstance(value, type(self)):
            value.columns = [key]
            if axis == 0:
                idx = self.columns.get_indexer_for([key])[0]
                if 0 < idx < len(self.columns) - 1:
                    first_mask = self._modin_frame.mask(
                        col_numeric_idx=list(range(idx))
                    )
                    second_mask = self._modin_frame.mask(
                        col_numeric_idx=list(range(idx + 1, len(self.columns)))
                    )
                    return self.__constructor__(
                        first_mask._concat(
                            1, [value._modin_frame, second_mask], "inner", False
                        )
                    )
                else:
                    mask = self.drop(columns=[key])._modin_frame
                    if idx == 0:
                        return self.__constructor__(
                            value._modin_frame._concat(1, [mask], "inner", False)
                        )
                    else:
                        return self.__constructor__(
                            mask._concat(1, [value._modin_frame], "inner", False)
                        )
            else:
                value = value.transpose()
                idx = self.index.get_indexer_for([key])[0]
                if 0 < idx < len(self.index) - 1:
                    first_mask = self._modin_frame.mask(
                        row_numeric_idx=list(range(idx))
                    )
                    second_mask = self._modin_frame.mask(
                        row_numeric_idx=list(range(idx + 1, len(self.index)))
                    )
                    return self.__constructor__(
                        first_mask._concat(
                            0, [value._modin_frame, second_mask], "inner", False
                        )
                    )
                else:
                    mask = self.drop(index=[key])._modin_frame
                    if idx == 0:
                        return self.__constructor__(
                            value._modin_frame._concat(0, [mask], "inner", False)
                        )
                    else:
                        return self.__constructor__(
                            mask._concat(0, [value._modin_frame], "inner", False)
                        )
        if is_list_like(value):
            new_modin_frame = self._modin_frame._apply_full_axis_select_indices(
                axis,
                setitem_builder,
                [key],
                new_index=self.index,
                new_columns=self.columns,
                keep_remaining=True,
            )
        else:
            new_modin_frame = self._modin_frame._apply_select_indices(
                axis,
                setitem_builder,
                [key],
                new_index=self.index,
                new_columns=self.columns,
                keep_remaining=True,
            )
        return self.__constructor__(new_modin_frame)

    # END __getitem__ methods

    # Drop/Dropna
    # This will change the shape of the resulting data.
    def dropna(self, **kwargs):
        """Returns a new QueryCompiler with null values dropped along given axis.

        Return:
            a new QueryCompiler
        """
        return self.__constructor__(
            self._modin_frame.filter_full_axis(
                kwargs.get("axis", 0) ^ 1,
                lambda df: pandas.DataFrame.dropna(df, **kwargs),
            )
        )

    def drop(self, index=None, columns=None):
        """Remove row data for target index and columns.

        Args:
            index: Target index to drop.
            columns: Target columns to drop.

        Returns:
            A new QueryCompiler.
        """
        if index is not None:
            # The unique here is to avoid duplicating rows with the same name
            index = np.sort(
                self.index.get_indexer_for(self.index[~self.index.isin(index)].unique())
            )
        if columns is not None:
            # The unique here is to avoid duplicating columns with the same name
            columns = np.sort(
                self.columns.get_indexer_for(
                    self.columns[~self.columns.isin(columns)].unique()
                )
            )
        new_modin_frame = self._modin_frame.mask(
            row_numeric_idx=index, col_numeric_idx=columns
        )
        return self.__constructor__(new_modin_frame)

    # END Drop/Dropna

    # Insert
    # This method changes the shape of the resulting data. In Pandas, this
    # operation is always inplace, but this object is immutable, so we just
    # return a new one from here and let the front end handle the inplace
    # update.
    def insert(self, loc, column, value):
        """Insert new column data.

        Args:
            loc: Insertion index.
            column: Column labels to insert.
            value: Dtype object values to insert.

        Returns:
            A new PandasQueryCompiler with new data inserted.
        """
        if is_list_like(value):
            # TODO make work with another querycompiler object as `value`.
            # This will require aligning the indices with a `reindex` and ensuring that
            # the data is partitioned identically.
            if isinstance(value, pandas.Series):
                value = value.reindex(self.index)
            else:
                value = list(value)

        def insert(df, internal_indices=[]):
            internal_idx = int(internal_indices[0])
            df.insert(internal_idx, column, value)
            return df

        new_modin_frame = self._modin_frame._apply_full_axis_select_indices(
            0,
            insert,
            numeric_indices=[loc],
            keep_remaining=True,
            new_index=self.index,
            new_columns=self.columns.insert(loc, column),
        )
        return self.__constructor__(new_modin_frame)

    # END Insert

    # UDF (apply and agg) methods
    # There is a wide range of behaviors that are supported, so a lot of the
    # logic can get a bit convoluted.
    def apply(self, func, axis, *args, **kwargs):
        """Apply func across given axis.

        Args:
            func: The function to apply.
            axis: Target axis to apply the function along.

        Returns:
            A new PandasQueryCompiler.
        """
        if isinstance(func, str):
            return self._apply_text_func_elementwise(func, axis, *args, **kwargs)
        elif callable(func):
            return self._callable_func(func, axis, *args, **kwargs)
        elif isinstance(func, dict):
            return self._dict_func(func, axis, *args, **kwargs)
        elif is_list_like(func):
            return self._list_like_func(func, axis, *args, **kwargs)
        else:
            pass

    def _apply_text_func_elementwise(self, func, axis, *args, **kwargs):
        """Apply func passed as str across given axis in elementwise manner.

        Args:
            func: The function to apply.
            axis: Target axis to apply the function along.

        Returns:
            A new PandasQueryCompiler.
        """
        assert isinstance(func, str)
        kwargs["axis"] = axis
        new_modin_frame = self._modin_frame._apply_full_axis(
            axis, lambda df: getattr(df, func)(**kwargs)
        )
        return self.__constructor__(new_modin_frame)

    def _dict_func(self, func, axis, *args, **kwargs):
        """Apply function to certain indices across given axis.

        Args:
            func: The function to apply.
            axis: Target axis to apply the function along.

        Returns:
            A new PandasQueryCompiler.
        """
        if "axis" not in kwargs:
            kwargs["axis"] = axis

        def dict_apply_builder(df, func_dict={}):
            # Sometimes `apply` can return a `Series`, but we require that internally
            # all objects are `DataFrame`s.
            return pandas.DataFrame(df.apply(func_dict, *args, **kwargs))

        return self.__constructor__(
            self._modin_frame._apply_full_axis_select_indices(
                axis, dict_apply_builder, func, keep_remaining=False
            )
        )

    def _list_like_func(self, func, axis, *args, **kwargs):
        """Apply list-like function across given axis.

        Args:
            func: The function to apply.
            axis: Target axis to apply the function along.

        Returns:
            A new PandasQueryCompiler.
        """
        # When the function is list-like, the function names become the index/columns
        new_index = (
            [f if isinstance(f, str) else f.__name__ for f in func]
            if axis == 0
            else self.index
        )
        new_columns = (
            [f if isinstance(f, str) else f.__name__ for f in func]
            if axis == 1
            else self.columns
        )
        new_modin_frame = self._modin_frame._apply_full_axis(
            axis,
            lambda df: pandas.DataFrame(df.apply(func, axis, *args, **kwargs)),
            new_index=new_index,
            new_columns=new_columns,
        )
        return self.__constructor__(new_modin_frame)

    def _callable_func(self, func, axis, *args, **kwargs):
        """Apply callable functions across given axis.

        Args:
            func: The functions to apply.
            axis: Target axis to apply the function along.

        Returns:
            A new PandasQueryCompiler.
        """
        if isinstance(pandas.DataFrame().apply(func), pandas.Series):
            new_modin_frame = self._modin_frame._fold_reduce(
                axis, lambda df: df.apply(func, axis=axis, *args, **kwargs)
            )
        else:
            new_modin_frame = self._modin_frame._apply_full_axis(
                axis, lambda df: df.apply(func, axis=axis, *args, **kwargs)
            )
        return self.__constructor__(new_modin_frame)

    # END UDF

    # Manual Partitioning methods (e.g. merge, groupby)
    # These methods require some sort of manual partitioning due to their
    # nature. They require certain data to exist on the same partition, and
    # after the shuffle, there should be only a local map required.

    groupby_count = GroupbyReduceFunction.register(
        lambda df, **kwargs: df.count(**kwargs), lambda df, **kwargs: df.sum(**kwargs)
    )
    groupby_any = GroupbyReduceFunction.register(
        lambda df, **kwargs: df.any(**kwargs), lambda df, **kwargs: df.any(**kwargs)
    )
    groupby_min = GroupbyReduceFunction.register(
        lambda df, **kwargs: df.min(**kwargs), lambda df, **kwargs: df.min(**kwargs)
    )
    groupby_prod = GroupbyReduceFunction.register(
        lambda df, **kwargs: df.prod(**kwargs), lambda df, **kwargs: df.prod(**kwargs)
    )
    groupby_max = GroupbyReduceFunction.register(
        lambda df, **kwargs: df.max(**kwargs), lambda df, **kwargs: df.max(**kwargs)
    )
    groupby_all = GroupbyReduceFunction.register(
        lambda df, **kwargs: df.all(**kwargs), lambda df, **kwargs: df.all(**kwargs)
    )
    groupby_sum = GroupbyReduceFunction.register(
        lambda df, **kwargs: df.sum(**kwargs), lambda df, **kwargs: df.sum(**kwargs)
    )
    groupby_size = GroupbyReduceFunction.register(
        lambda df, **kwargs: pandas.DataFrame(df.size()), lambda df, **kwargs: df.sum()
    )

    def groupby_agg(self, by, axis, agg_func, groupby_args, agg_args, drop=False):
        as_index = groupby_args.get("as_index", True)

        def groupby_agg_builder(df):
            # Set `as_index` to True to track the metadata of the grouping object
            # It is used to make sure that between phases we are constructing the
            # right index and placing columns in the correct order.
            groupby_args["as_index"] = True

            def compute_groupby(df):
                grouped_df = df.groupby(by=by, axis=axis, **groupby_args)
                try:
                    result = agg_func(grouped_df, **agg_args)
                # This happens when the partition is filled with non-numeric data and a
                # numeric operation is done. We need to build the index here to avoid
                # issues with extracting the index.
                except (DataError, TypeError):
                    result = pandas.DataFrame(index=grouped_df.size().index)
                return result

            try:
                return compute_groupby(df)
            # This will happen with Arrow buffer read-only errors. We don't want to copy
            # all the time, so this will try to fast-path the code first.
            except (ValueError, KeyError):
                return compute_groupby(df.copy())

        new_modin_frame = self._modin_frame._apply_full_axis(
            axis, lambda df: groupby_agg_builder(df)
        )
        result = self.__constructor__(new_modin_frame)
        # Reset `as_index` because it was edited inplace.
        groupby_args["as_index"] = as_index
        if as_index:
            return result
        else:
            if result.index.name is None or result.index.name in result.columns:
                drop = False
            return result.reset_index(drop=not drop)

    # END Manual Partitioning methods

    def compute_by(self, by, func):
        if not is_list_like(by):
            by = [by]

        if len(by) == 0:
            raise ValueError("No group keys passed!")
        else:
            mask = self.getitem_column_array(np.unique(by)).to_pandas().squeeze()

        if isinstance(mask, pandas.DataFrame):
            _mask = []
<<<<<<< HEAD
            for _, col in mask.items():
                _mask.append(col)
=======
            for col in by:
                _mask.append(mask[col])
>>>>>>> 3e47f29b
            mask = _mask

        to_group = self.drop(columns=by)
        # breakpoint()
        return to_group.groupby_agg(
            by=mask,
            axis=0,
            agg_func=lambda df: df.agg(func),
            groupby_args={},
            agg_args={},
        )

    def _sorted_multi_insert(self, columns, positions, level):
        splitter = "___splitter___:"

        new_labels = []
        for pos, col in zip(positions, columns.columns):
            previous_label = self.columns[pos - 1]
            new_label = (
                (
                    *col[:level],
                    f"{previous_label[level]}{splitter}{col[level]}",
                    *col[(level + 1) :],
                )
                if level is not None
                else f"{previous_label}{splitter}{col}"
            )

            new_labels.append(new_label)

        if level is not None:
            columns.columns = pandas.MultiIndex.from_tuples(
                new_labels, names=columns.columns.names
            )
        else:
            columns.columns = pandas.Index(new_labels, name=columns.columns.name)

        positions = [pos + i for pos, i in zip(positions, range(len(positions)))]

        inserted = self.concat(axis=1, other=columns).sort_index(axis=1)
        new_columns = inserted.columns.values
        for i in positions:
            col = new_columns[i]
            splitter_position = col[level].find(splitter)
            assert splitter_position != -1

            new_columns[i] = (
                (
                    *col[:level],
                    col[level][splitter_position + len(splitter) :],
                    *col[(level + 1) :],
                )
                if level is not None
                else col[splitter_position + len(splitter) :]
            )

        if level is not None:
            inserted.columns = pandas.MultiIndex.from_tuples(
                new_columns, names=inserted.columns.names
            )
        else:
            inserted.columns = pandas.Index(new_columns, name=inserted.columns.name)

        return inserted

    def _compute_meta(self, margins, margins_name, values):
        positions = []
        new_labels = []

        is_multiindex = isinstance(self.columns, pandas.MultiIndex)
        for val in values:
            try:
                idx = self.columns.get_loc(val)
            except KeyError:
                idx = len(self.columns)

            # if `idx` is a slice getting stop value
            last_index = getattr(idx, "stop", idx)

            previous_label = self.columns[last_index - 1]
            new_label = (
                (previous_label[0], margins_name, *([""] * (len(previous_label) - 2)),)
                if is_multiindex
                else margins_name
            )
            positions.append(last_index)
            new_labels.append(new_label)

        if is_multiindex:
            margins.columns = pandas.MultiIndex.from_tuples(
                new_labels, names=self.columns.names
            )
        else:
            margins.columns = pandas.Index(new_labels, name=self.columns.name)

        return {"columns": margins, "positions": positions}

    def _compute_total_margins(self, aggfunc, values, margins_name):
        margins = self.getitem_column_array(values).apply(axis=0, func=aggfunc)
        margins.index = [margins_name]
        margins.index.name = self.index.name

        # TODO: remove that line when #1618 will be closed
        margins.index = margins.index
        return margins

    def _compute_columns_margins(self, src, index, values, aggfunc, margins_name):
        to_margins_group = src.getitem_column_array(np.unique(index + values))
        columns_margins = to_margins_group.compute_by(index, aggfunc)

        return self._compute_meta(columns_margins, margins_name, values)

    def _compute_rows_margins(self, src, columns, values, aggfunc, margins_name):
        to_margins_group = src.getitem_column_array(np.unique(columns + values))
        row_margins = to_margins_group.compute_by(columns, aggfunc)

        row_margins = row_margins.unstack().transpose()

        row_margins.index = [margins_name]
        row_margins.index.name = self.index.name

        # TODO: remove that line when #1618 will be closed
        row_margins.index = row_margins.index

        total_margin = src._compute_total_margins(aggfunc, values, margins_name)
        meta_info = row_margins._compute_meta(total_margin, margins_name, values)

        if isinstance(row_margins.columns, pandas.MultiIndex):
            result = row_margins._sorted_multi_insert(level=1, **meta_info)
        else:
            result = row_margins.concat(axis=1, other=meta_info["columns"])

        if len(values) == 1 and isinstance(result.columns, pandas.MultiIndex):
            result.columns = result.columns.droplevel(0)

        return result

    def _add_margins(self, src, index, columns, values, aggfunc, margins_name):
        columns_margins = self._compute_columns_margins(
            src, index, values, aggfunc, margins_name
        )
        row_margins = self._compute_rows_margins(
            src, columns, values, aggfunc, margins_name
        )

        if isinstance(self.columns, pandas.MultiIndex):
            result = self._sorted_multi_insert(level=1, **columns_margins)
        else:
            result = self.concat(axis=1, other=columns_margins["columns"])

        result = result.concat(axis=0, other=row_margins)
        return result

    def pivot_table(
        self,
        values,
        index,
        columns,
        aggfunc,
        fill_value,
        margins,
        dropna,
        margins_name,
        observed,
    ):
        assert callable(aggfunc) or isinstance(aggfunc, (str, dict))

        from pandas.core.reshape.pivot import _convert_by

        def __convert_by(by):
            if isinstance(by, pandas.Index):
                return list(by)
            return _convert_by(by)

        index, columns, values = map(__convert_by, [index, columns, values])
        keys = index + columns

        unique_keys = np.unique(keys)
        unique_values = np.unique(keys + values)

        # This implementation can handle that case, but pandas raises exception.
        # Emulating pandas behaviour
        if (
            len(values)
            and len(unique_values) < len(keys + values)
            and len(keys + values) < len(self.columns)
        ):
            raise ValueError("Keys overlapping")

        if len(values):
            to_group = self.getitem_column_array(unique_values)
        else:
            to_group = self
            values = self.columns.drop(unique_keys)

        agged = to_group.compute_by(keys, aggfunc)

        if dropna:
            agged = agged.dropna(how="all")

        if isinstance(agged.index, pandas.MultiIndex):
            # that line means agged.unstack(level=columns), we must translate
            # level names to its indices, because sometimes index may contain
            # duplicated level names
            unstacked = agged.unstack(level=[i for i in range(len(index), len(keys))])
        else:
            unstacked = agged

        if len(values) == 1 and isinstance(unstacked.columns, pandas.MultiIndex):
            unstacked.columns = unstacked.columns.droplevel(0)

        if len(index) == 0 and len(columns) > 0:
            unstacked = unstacked.transpose()

        if dropna:
            unstacked = unstacked.dropna(axis=1, how="all")
        else:
            if isinstance(unstacked.index, pandas.MultiIndex):
                extended_index = pandas.MultiIndex.from_product(
                    unstacked.index.levels, names=unstacked.index.names
                )
                unstacked = unstacked.reindex(axis=0, labels=extended_index)
            if isinstance(unstacked.columns, pandas.MultiIndex):
                extended_columns = pandas.MultiIndex.from_product(
                    unstacked.columns.levels, names=unstacked.columns.names
                )
                unstacked = unstacked.reindex(axis=1, labels=extended_columns)

        unstacked = unstacked.sort_index()

        if margins:
            unstacked = unstacked._add_margins(
                self, index, columns, values, aggfunc, margins_name
            )

        if fill_value:
            unstacked.fillna(value=fill_value)

        return unstacked

    # Unstack implementation from #1649 still kinda buggie, so using default_to_pandas just for testing.
    # PLEASE DO NOT MERGE CURRENT PR UNTIL THIS COMMENT WILL BE REMOVED
    def unstack(self, is_ser_out=False, is_ser_in=False, level=-1, fill_value=None):
        return self.default_to_pandas(
            pandas.DataFrame.unstack, level=level, fill_value=fill_value
        )

    # Get_dummies
    def get_dummies(self, columns, **kwargs):
        """Convert categorical variables to dummy variables for certain columns.

        Args:
            columns: The columns to convert.

        Returns:
            A new QueryCompiler.
        """
        # `columns` as None does not mean all columns, by default it means only
        # non-numeric columns.
        if columns is None:
            columns = [c for c in self.columns if not is_numeric_dtype(self.dtypes[c])]
            # If we aren't computing any dummies, there is no need for any
            # remote compute.
            if len(columns) == 0:
                return self.copy()
        elif not is_list_like(columns):
            columns = [columns]

        # In some cases, we are mapping across all of the data. It is more
        # efficient if we are mapping over all of the data to do it this way
        # than it would be to reuse the code for specific columns.
        if len(columns) == len(self.columns):
            new_modin_frame = self._modin_frame._apply_full_axis(
                0, lambda df: pandas.get_dummies(df, **kwargs), new_index=self.index
            )
            untouched_frame = None
        else:
            new_modin_frame = self._modin_frame.mask(
                col_indices=columns
            )._apply_full_axis(
                0, lambda df: pandas.get_dummies(df, **kwargs), new_index=self.index
            )
            untouched_frame = self.drop(columns=columns)
        # If we mapped over all the data we are done. If not, we need to
        # prepend the `new_modin_frame` with the raw data from the columns that were
        # not selected.
        if len(columns) != len(self.columns):
            new_modin_frame = untouched_frame._modin_frame._concat(
                1, [new_modin_frame], how="left", sort=False
            )
        return self.__constructor__(new_modin_frame)

    # END Get_dummies

    # Indexing
    def view(self, index=None, columns=None):
        return self.__constructor__(
            self._modin_frame.mask(row_numeric_idx=index, col_numeric_idx=columns)
        )

    def write_items(self, row_numeric_index, col_numeric_index, broadcasted_items):
        def iloc_mut(partition, row_internal_indices, col_internal_indices, item):
            partition = partition.copy()
            partition.iloc[row_internal_indices, col_internal_indices] = item
            return partition

        new_modin_frame = self._modin_frame._apply_select_indices(
            axis=None,
            func=iloc_mut,
            row_indices=row_numeric_index,
            col_indices=col_numeric_index,
            new_index=self.index,
            new_columns=self.columns,
            keep_remaining=True,
            item_to_distribute=broadcasted_items,
        )
        return self.__constructor__(new_modin_frame)<|MERGE_RESOLUTION|>--- conflicted
+++ resolved
@@ -1604,13 +1604,8 @@
 
         if isinstance(mask, pandas.DataFrame):
             _mask = []
-<<<<<<< HEAD
-            for _, col in mask.items():
-                _mask.append(col)
-=======
             for col in by:
                 _mask.append(mask[col])
->>>>>>> 3e47f29b
             mask = _mask
 
         to_group = self.drop(columns=by)
