--- conflicted
+++ resolved
@@ -577,11 +577,6 @@
 
                 # Convert multiindex into a dataframe with columns containing multiindex levels
                 mi_frame = self.index.to_frame()
-<<<<<<< HEAD
-                # Overwrite constructed columns index because it ruins tuples with NaNs since
-                # tupleize_cols is True by default
-                mi_frame.columns = pandas.Index(self.index.names, tupleize_cols=False)
-=======
                 # Replace Nones with synthetic level name
                 names_list = [
                     f"level_{level_number}" if level_name is None else level_name
@@ -590,7 +585,6 @@
                 # Overwrite constructed columns index because it ruins tuples with NaNs since
                 # tupleize_cols is True by default
                 mi_frame.columns = pandas.Index(names_list, tupleize_cols=False)
->>>>>>> 0d13d976
 
                 if level is not None:
                     mi_frame = mi_frame.iloc[:, uniq_sorted_level]
@@ -614,28 +608,6 @@
                         col_fill = last_col_name[0]
                     for mi_frame_level in mi_frame.columns:
                         # Expand tuples into separate items and fill the rest with col_fill
-<<<<<<< HEAD
-                        item = tuple(
-                            [col_fill for i in range(0, col_level)]
-                            + (
-                                list(mi_frame_level)
-                                if isinstance(mi_frame_level, tuple)
-                                else [mi_frame_level]
-                            )
-                            + [
-                                col_fill
-                                for i in range(
-                                    col_level
-                                    + (
-                                        len(mi_frame_level)
-                                        if isinstance(mi_frame_level, tuple)
-                                        else 1
-                                    ),
-                                    self.columns.nlevels,
-                                )
-                            ]
-                        )
-=======
                         top_level = [col_fill] * col_level
                         middle_level = (
                             list(mi_frame_level)
@@ -646,7 +618,6 @@
                             self.columns.nlevels - (col_level + len(middle_level))
                         )
                         item = tuple(top_level + middle_level + bottom_level)
->>>>>>> 0d13d976
                         if len(item) > self.columns.nlevels:
                             raise ValueError(
                                 "Item must have length equal to number of levels."
