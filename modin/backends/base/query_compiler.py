--- conflicted
+++ resolved
@@ -352,27 +352,17 @@
         Transposes this QueryCompiler if it has a single row but multiple columns.
 
         This method should be called for QueryCompilers representing a Series object,
-<<<<<<< HEAD
-        i.e. self.is_series() should be True.
-
-        Returns:
-=======
         i.e. self.is_series_like() should be True.
 
         Returns
         -------
         BaseQueryCompiler
->>>>>>> a1fa46a0
             Transposed new QueryCompiler or self.
         """
         pass
 
     @abc.abstractmethod
-<<<<<<< HEAD
-    def is_series(self):
-=======
     def is_series_like(self):
->>>>>>> a1fa46a0
         """Return True if QueryCompiler has a single column or row"""
         pass
 
