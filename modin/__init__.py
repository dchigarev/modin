# Licensed to Modin Development Team under one or more contributor license agreements.
# See the NOTICE file distributed with this work for additional information regarding
# copyright ownership.  The Modin Development Team licenses this file to you under the
# Apache License, Version 2.0 (the "License"); you may not use this file except in
# compliance with the License.  You may obtain a copy of the License at
#
#     http://www.apache.org/licenses/LICENSE-2.0
#
# Unless required by applicable law or agreed to in writing, software distributed under
# the License is distributed on an "AS IS" BASIS, WITHOUT WARRANTIES OR CONDITIONS OF
# ANY KIND, either express or implied. See the License for the specific language
# governing permissions and limitations under the License.

import os
import warnings
from packaging import version
import collections

from ._version import get_versions


def custom_formatwarning(msg, category, *args, **kwargs):
    # ignore everything except the message
    return "{}: {}\n".format(category.__name__, msg)


warnings.formatwarning = custom_formatwarning
# Filter numpy version warnings because they are not relevant
warnings.filterwarnings("ignore", message="numpy.dtype size changed")
warnings.filterwarnings("ignore", message="Large object of size")
warnings.filterwarnings(
    "ignore",
    message="The pandas.datetime class is deprecated and will be removed from pandas in a future version. "
    "Import from datetime module instead.",
)


def get_execution_engine():
    # In the future, when there are multiple engines and different ways of
    # backing the DataFrame, there will have to be some changed logic here to
    # decide these things. In the meantime, we will use the currently supported
    # execution engine + backing (Pandas + Ray).
    if "MODIN_ENGINE" in os.environ:
        # .title allows variants like ray, RAY, Ray
        return os.environ["MODIN_ENGINE"].title()
    else:
        if "MODIN_DEBUG" in os.environ:
            return "Python"
        else:
            try:
                import ray

            except ImportError:
                pass
            else:
                if version.parse(ray.__version__) != version.parse("0.8.6"):
                    raise ImportError(
                        "Please `pip install modin[ray]` to install compatible Ray version."
                    )
                return "Ray"
            try:
                import dask
                import distributed

            except ImportError:
                raise ImportError(
                    "Please `pip install modin[ray]` or `modin[dask]` to install an engine"
                )
            else:
                if version.parse(dask.__version__) < version.parse(
                    "2.1.0"
                ) or version.parse(distributed.__version__) < version.parse("2.3.2"):
                    raise ImportError(
                        "Please `pip install modin[dask]` to install compatible Dask version."
                    )
                return "Dask"


def get_partition_format():
    # See note above about engine + backing.
    return os.environ.get("MODIN_BACKEND", "Pandas").title()


class Publisher(object):
    def __init__(self, name, value):
        self.name = name
<<<<<<< HEAD
        self.__value = value
        self.__subs = set()
        self.__once = collections.defaultdict(set)

    def subscribe(self, callback):
        self.__subs.add(callback)
        callback(self)

    def once(self, onvalue, callback):
        if onvalue == self.__value:
            callback(self)
        else:
            self.__once[onvalue].add(callback)
=======
        self.__value = value.title()
        self.__subs = []
        self.__once = collections.defaultdict(list)

    def subscribe(self, callback):
        self.__subs.append(callback)
        callback(self)

    def once(self, onvalue, callback):
        onvalue = onvalue.title()
        if onvalue == self.__value:
            callback(self)
        else:
            self.__once[onvalue].append(callback)
>>>>>>> 79be7d6f

    def get(self):
        return self.__value

<<<<<<< HEAD
    def put(self, value):
        oldvalue, self.__value = self.__value, value
        if oldvalue != value:
            for callback in self.__subs:
                callback(self)
            try:
                once = self.__once[value]
            except KeyError:
                return
            if once:
                for callback in once:
                    callback(self)
            del self.__once[value]


__version__ = "0.6.3"
execution_engine = Publisher(name="execution_engine", value=get_execution_engine())
partition_format = Publisher(name="partition_format", value=get_partition_format())

# for backwards compatibility, remove when all items are migrated to new PubSub model
__execution_engine__ = execution_engine.get()
__partition_format__ = partition_format.get()
=======
    def _put_nocallback(self, value):
        value = value.title()  # normalize the value
        oldvalue, self.__value = self.__value, value
        return oldvalue

    def _check_callbacks(self, oldvalue):
        if oldvalue == self.__value:
            return
        for callback in self.__subs:
            callback(self)
        once = self.__once.pop(self.__value, ())
        for callback in once:
            callback(self)

    def put(self, value):
        self._check_callbacks(self._put_nocallback(value))


execution_engine = Publisher(name="execution_engine", value=get_execution_engine())
partition_format = Publisher(name="partition_format", value=get_partition_format())


def set_backends(engine=None, partition=None):
    """
    Method to set the _pair_ of execution engine and partition format simultaneously.
    This is needed because there might be cases where switching one by one would be
    impossible, as not all pairs of values are meaningful.

    The method returns pair of old values, so it is easy to return back.
    """
    old_engine, old_partition = None, None
    # defer callbacks until both entities are set
    if engine is not None:
        old_engine = execution_engine._put_nocallback(engine)
    if partition is not None:
        old_partition = partition_format._put_nocallback(partition)
    # execute callbacks if something was changed
    if old_engine is not None:
        execution_engine._check_callbacks(old_engine)
    if old_partition is not None:
        partition_format._check_callbacks(old_partition)

    return old_engine, old_partition

>>>>>>> 79be7d6f

# We don't want these used outside of this file.
del get_execution_engine
del get_partition_format

__version__ = get_versions()["version"]
del get_versions<|MERGE_RESOLUTION|>--- conflicted
+++ resolved
@@ -84,21 +84,6 @@
 class Publisher(object):
     def __init__(self, name, value):
         self.name = name
-<<<<<<< HEAD
-        self.__value = value
-        self.__subs = set()
-        self.__once = collections.defaultdict(set)
-
-    def subscribe(self, callback):
-        self.__subs.add(callback)
-        callback(self)
-
-    def once(self, onvalue, callback):
-        if onvalue == self.__value:
-            callback(self)
-        else:
-            self.__once[onvalue].add(callback)
-=======
         self.__value = value.title()
         self.__subs = []
         self.__once = collections.defaultdict(list)
@@ -113,35 +98,10 @@
             callback(self)
         else:
             self.__once[onvalue].append(callback)
->>>>>>> 79be7d6f
 
     def get(self):
         return self.__value
 
-<<<<<<< HEAD
-    def put(self, value):
-        oldvalue, self.__value = self.__value, value
-        if oldvalue != value:
-            for callback in self.__subs:
-                callback(self)
-            try:
-                once = self.__once[value]
-            except KeyError:
-                return
-            if once:
-                for callback in once:
-                    callback(self)
-            del self.__once[value]
-
-
-__version__ = "0.6.3"
-execution_engine = Publisher(name="execution_engine", value=get_execution_engine())
-partition_format = Publisher(name="partition_format", value=get_partition_format())
-
-# for backwards compatibility, remove when all items are migrated to new PubSub model
-__execution_engine__ = execution_engine.get()
-__partition_format__ = partition_format.get()
-=======
     def _put_nocallback(self, value):
         value = value.title()  # normalize the value
         oldvalue, self.__value = self.__value, value
@@ -186,7 +146,6 @@
 
     return old_engine, old_partition
 
->>>>>>> 79be7d6f
 
 # We don't want these used outside of this file.
 del get_execution_engine
