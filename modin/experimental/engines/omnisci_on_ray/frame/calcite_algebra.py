--- conflicted
+++ resolved
@@ -72,7 +72,6 @@
         super(CalciteSortNode, self).__init__("LogicalSort")
         self.collation = collation
 
-<<<<<<< HEAD
 class CalciteJoinNode(CalciteBaseNode):
     def __init__(self, left_id, right_id, how, condition):
         super(CalciteJoinNode, self).__init__("LogicalJoin")
@@ -80,11 +79,9 @@
         self.joinType = how
         self.condition = condition
 
-=======
 
 class CalciteUnionNode(CalciteBaseNode):
     def __init__(self, inputs, all):
         super(CalciteUnionNode, self).__init__("LogicalUnion")
         self.inputs = inputs
-        self.all = all
->>>>>>> 846c490c
+        self.all = all