# Licensed to Modin Development Team under one or more contributor license agreements.
# See the NOTICE file distributed with this work for additional information regarding
# copyright ownership.  The Modin Development Team licenses this file to you under the
# Apache License, Version 2.0 (the "License"); you may not use this file except in
# compliance with the License.  You may obtain a copy of the License at
#
#     http://www.apache.org/licenses/LICENSE-2.0
#
# Unless required by applicable law or agreed to in writing, software distributed under
# the License is distributed on an "AS IS" BASIS, WITHOUT WARRANTIES OR CONDITIONS OF
# ANY KIND, either express or implied. See the License for the specific language
# governing permissions and limitations under the License.

import pandas
import numpy as np

from typing import Hashable, Iterable, Mapping, Optional, Union
from pandas._typing import FrameOrSeriesUnion

from .dataframe import DataFrame
from .series import Series


def concat(
    objs: Union[
        Iterable[FrameOrSeriesUnion], Mapping[Optional[Hashable], FrameOrSeriesUnion]
    ],
    axis=0,
    join="outer",
    ignore_index: bool = False,
    keys=None,
    levels=None,
    names=None,
    verify_integrity: bool = False,
    sort: bool = False,
    copy: bool = True,
) -> FrameOrSeriesUnion:
    if isinstance(objs, (pandas.Series, Series, DataFrame, str, pandas.DataFrame)):
        raise TypeError(
            "first argument must be an iterable of pandas "
            "objects, you passed an object of type "
            '"{name}"'.format(name=type(objs).__name__)
        )
    axis = pandas.DataFrame()._get_axis_number(axis)
    objs = list(objs)
    if len(objs) == 0:
        raise ValueError("No objects to concatenate")

    objs = [obj for obj in objs if obj is not None]

    if len(objs) == 0:
        raise ValueError("All objects passed were None")
    try:
        type_check = next(
            obj
            for obj in objs
            if not isinstance(obj, (pandas.Series, Series, pandas.DataFrame, DataFrame))
        )
    except StopIteration:
        type_check = None
    if type_check is not None:
        raise ValueError(
            'cannot concatenate object of type "{0}"; only '
            "pandas.Series, pandas.DataFrame, "
            "and modin.pandas.DataFrame objs are "
            "valid",
            type(type_check),
        )
    all_series = all(isinstance(obj, Series) for obj in objs)
    if all_series and axis == 0:
        return Series(
            query_compiler=objs[0]._query_compiler.concat(
                axis,
                [o._query_compiler for o in objs[1:]],
                join=join,
                join_axes=None,
                ignore_index=ignore_index,
                keys=None,
                levels=None,
                names=None,
                verify_integrity=False,
                copy=True,
                sort=sort,
            )
        )
    if isinstance(objs, dict):
        raise NotImplementedError("Obj as dicts not implemented.")
    if join not in ["inner", "outer"]:
        raise ValueError(
            "Only can inner (intersect) or outer (union) join the other axis"
        )
    # We have the weird Series and axis check because, when concatenating a
    # dataframe to a series on axis=0, pandas ignores the name of the series,
    # and this check aims to mirror that (possibly buggy) functionality
    objs = [
        obj
        if isinstance(obj, DataFrame)
        else DataFrame(obj.rename())
        if isinstance(obj, (pandas.Series, Series)) and axis == 0
        else DataFrame(obj)
        for obj in objs
    ]
    objs = [obj._query_compiler for obj in objs if len(obj.index) or len(obj.columns)]
    if keys is not None:
        if all_series:
            new_idx = keys
        else:
            objs = [objs[i] for i in range(min(len(objs), len(keys)))]
            new_idx_labels = {
                k: v.index if axis == 0 else v.columns for k, v in zip(keys, objs)
            }
<<<<<<< HEAD
<<<<<<< HEAD
            # fix of #1683 grabbed from #1684 just for tests
=======
>>>>>>> issue-1683
=======
            # fix of #1683 grabbed from #1684 just for tests
>>>>>>> 9f8c066b
            tuples = [
                (k, *o) if isinstance(o, tuple) else (k, o)
                for k, obj in new_idx_labels.items()
                for o in obj
            ]
            new_idx = pandas.MultiIndex.from_tuples(tuples)
            old_name = _determine_name(objs, axis)
            if old_name:
                new_idx.names = [None] + old_name
    else:
        new_idx = None
    new_query_compiler = objs[0].concat(
        axis,
        objs[1:],
        join=join,
        join_axes=None,
        ignore_index=ignore_index,
        keys=None,
        levels=None,
        names=None,
        verify_integrity=False,
        copy=True,
        sort=sort,
    )
    result_df = DataFrame(query_compiler=new_query_compiler)
    if new_idx is not None:
        if axis == 0:
            result_df.index = new_idx
        else:
            result_df.columns = new_idx
    return result_df


<<<<<<< HEAD
def _determine_name(objs: list, axis):
    """
    Determine names of index after concatenation along passed axis

    Parameters
    ----------
    objs : list of DataFrames
        objects to concatenate

    axis : int or str
        the axis to concatenate along

    Returns
    -------
        `list` with single element - computed index name, `None` if it could not
        be determine 
    """
    names = [obj.axes[axis].names for obj in objs]

    # saving old name, only if index names of all objs are the same
    if len(np.unique(names)) == 1:
=======
# fix of #1683 grabbed from #1684 just for tests
def _determine_name(objs: list, axis):
    axis_getter = (lambda df: df.columns) if axis else (lambda df: df.index)
    name_getter = (
        (lambda df: axis_getter(df).names)
        if isinstance(axis_getter(objs[0]), pandas.MultiIndex)
        else (lambda df: axis_getter(df).name)
    )

    names = [name_getter(obj) for obj in objs]

    if all(
        [
            names[i] == names[j]
            for i in range(len(names))
            for j in range(i + 1, len(names))
        ]
    ):
>>>>>>> 9f8c066b
        return [names[0]] if isinstance(names[0], str) else names[0]
    else:
        return None<|MERGE_RESOLUTION|>--- conflicted
+++ resolved
@@ -109,14 +109,7 @@
             new_idx_labels = {
                 k: v.index if axis == 0 else v.columns for k, v in zip(keys, objs)
             }
-<<<<<<< HEAD
-<<<<<<< HEAD
             # fix of #1683 grabbed from #1684 just for tests
-=======
->>>>>>> issue-1683
-=======
-            # fix of #1683 grabbed from #1684 just for tests
->>>>>>> 9f8c066b
             tuples = [
                 (k, *o) if isinstance(o, tuple) else (k, o)
                 for k, obj in new_idx_labels.items()
@@ -150,7 +143,6 @@
     return result_df
 
 
-<<<<<<< HEAD
 def _determine_name(objs: list, axis):
     """
     Determine names of index after concatenation along passed axis
@@ -172,26 +164,6 @@
 
     # saving old name, only if index names of all objs are the same
     if len(np.unique(names)) == 1:
-=======
-# fix of #1683 grabbed from #1684 just for tests
-def _determine_name(objs: list, axis):
-    axis_getter = (lambda df: df.columns) if axis else (lambda df: df.index)
-    name_getter = (
-        (lambda df: axis_getter(df).names)
-        if isinstance(axis_getter(objs[0]), pandas.MultiIndex)
-        else (lambda df: axis_getter(df).name)
-    )
-
-    names = [name_getter(obj) for obj in objs]
-
-    if all(
-        [
-            names[i] == names[j]
-            for i in range(len(names))
-            for j in range(i + 1, len(names))
-        ]
-    ):
->>>>>>> 9f8c066b
         return [names[0]] if isinstance(names[0], str) else names[0]
     else:
         return None