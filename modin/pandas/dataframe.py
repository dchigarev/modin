--- conflicted
+++ resolved
@@ -464,11 +464,7 @@
             else:
                 mismatch = len(by) != len(self.axes[axis])
                 if mismatch and all(
-<<<<<<< HEAD
                     not isinstance(obj, Series)
-=======
-                    isinstance(obj, str)
->>>>>>> a1fa46a0
                     and (
                         obj in self
                         or (hasattr(self.index, "names") and obj in self.index.names)
@@ -478,7 +474,6 @@
                     # In the future, we will need to add logic to handle this, but for now
                     # we default to pandas in this case.
                     pass
-<<<<<<< HEAD
                 elif mismatch:
                     """Check that we group only by column name(s) or Series object(s)"""
                     series = []
@@ -495,13 +490,6 @@
                         raise NotImplementedError("Unsupported groupby arguments")
                     by = cols.concat(1, series, ignore_index=True)
 
-=======
-                elif mismatch and any(
-                    isinstance(obj, str) and obj not in self.columns for obj in by
-                ):
-                    names = [o.name if isinstance(o, Series) else o for o in by]
-                    raise KeyError(next(x for x in names if x not in self))
->>>>>>> a1fa46a0
         return DataFrameGroupBy(
             self,
             by,
