--- conflicted
+++ resolved
@@ -598,13 +598,8 @@
     def execute_callable(fn, md_kwargs={}, pd_kwargs={}):
         try:
             pd_result = fn(pandas_df, **pd_kwargs)
-<<<<<<< HEAD
-        except Exception as e:
-            with pytest.raises(Exception):
-=======
         except Exception as pd_e:
             with pytest.raises(Exception) as md_e:
->>>>>>> c85f3cb6
                 # repr to force materialization
                 repr(fn(modin_df, **md_kwargs))
             if check_exception_type:
