# Licensed to Modin Development Team under one or more contributor license agreements.
# See the NOTICE file distributed with this work for additional information regarding
# copyright ownership.  The Modin Development Team licenses this file to you under the
# Apache License, Version 2.0 (the "License"); you may not use this file except in
# compliance with the License.  You may obtain a copy of the License at
#
#     http://www.apache.org/licenses/LICENSE-2.0
#
# Unless required by applicable law or agreed to in writing, software distributed under
# the License is distributed on an "AS IS" BASIS, WITHOUT WARRANTIES OR CONDITIONS OF
# ANY KIND, either express or implied. See the License for the specific language
# governing permissions and limitations under the License.

import pytest
import pandas
import numpy as np
import modin.pandas as pd
from modin.pandas.utils import from_pandas, to_pandas
from .utils import df_equals, df_categories_equals

pd.DEFAULT_NPARTITIONS = 4


def modin_df_almost_equals_pandas(modin_df, pandas_df):
    if not isinstance(pandas_df, pandas.Series):
        to_drop = modin_df.select_dtypes("category").columns
        df_categories_equals(to_pandas(modin_df), pandas_df)
        for column in to_drop:
            modin_df = modin_df.drop(column, axis=1)
            pandas_df = pandas_df.drop(column, axis=1)

    difference = to_pandas(modin_df) - pandas_df
    diff_max = difference.max().max()
    assert (
        to_pandas(modin_df).equals(pandas_df)
        or diff_max < 0.0001
        or (all(modin_df.isna().all()) and all(pandas_df.isna().all()))
    )


def modin_groupby_equals_pandas(modin_groupby, pandas_groupby):
    for g1, g2 in zip(modin_groupby, pandas_groupby):
        assert g1[0] == g2[0]
        df_equals(g1[1], g2[1])


def eval_general(
    modin_groupby, pandas_groupby, fn, comparator=df_equals, is_default=False
):
    try:
        pandas_result = fn(pandas_groupby)
    except Exception as e:
        with pytest.raises(type(e)):
            if is_default:
                with pytest.warns(UserWarning):
                    fn(modin_groupby)
            else:
                fn(modin_groupby)
    else:
        if is_default:
            with pytest.warns(UserWarning):
                modin_result = fn(modin_groupby)
        else:
            modin_result = fn(modin_groupby)
        comparator(modin_result, pandas_result)


@pytest.mark.parametrize("as_index", [True, False])
def test_mixed_dtypes_groupby(as_index):
    frame_data = np.random.randint(97, 198, size=(2 ** 6, 2 ** 4))
    pandas_df = pandas.DataFrame(frame_data).add_prefix("col")
    # Convert every other column to string
    for col in pandas_df.iloc[
        :, [i for i in range(len(pandas_df.columns)) if i % 2 == 0]
    ]:
        pandas_df[col] = [str(chr(i)) for i in pandas_df[col]]
    modin_df = from_pandas(pandas_df)

    n = 1

    by_values = [
        ("col1",),
        (lambda x: x % 2,),
        (modin_df["col0"].copy(), pandas_df["col0"].copy()),
    ]

    for by in by_values:
        modin_groupby = modin_df.groupby(by=by[0], as_index=as_index)
        pandas_groupby = pandas_df.groupby(by=by[-1], as_index=as_index)

        modin_groupby_equals_pandas(modin_groupby, pandas_groupby)
        eval_ngroups(modin_groupby, pandas_groupby)
        eval_general(
            modin_groupby, pandas_groupby, lambda df: df.ffill(), is_default=True
        )
        eval_general(
            modin_groupby,
            pandas_groupby,
            lambda df: df.sem(),
            modin_df_almost_equals_pandas,
            is_default=True,
        )
        eval_mean(modin_groupby, pandas_groupby)
        eval_any(modin_groupby, pandas_groupby)
        eval_min(modin_groupby, pandas_groupby)
        eval_general(
            modin_groupby, pandas_groupby, lambda df: df.idxmax(), is_default=True
        )
        eval_ndim(modin_groupby, pandas_groupby)
        eval_cumsum(modin_groupby, pandas_groupby)
        eval_general(
            modin_groupby,
            pandas_groupby,
            lambda df: df.pct_change(),
            modin_df_almost_equals_pandas,
            is_default=True,
        )
        eval_cummax(modin_groupby, pandas_groupby)

        # TODO Add more apply functions
        apply_functions = [lambda df: df.sum(), min]
        for func in apply_functions:
            eval_apply(modin_groupby, pandas_groupby, func)

        eval_dtypes(modin_groupby, pandas_groupby)
        eval_general(
            modin_groupby, pandas_groupby, lambda df: df.first(), is_default=True
        )
        eval_general(
            modin_groupby, pandas_groupby, lambda df: df.backfill(), is_default=True
        )
        eval_cummin(modin_groupby, pandas_groupby)
        eval_general(
            modin_groupby, pandas_groupby, lambda df: df.bfill(), is_default=True
        )
        eval_general(
            modin_groupby, pandas_groupby, lambda df: df.idxmin(), is_default=True
        )
        eval_prod(modin_groupby, pandas_groupby)
        if as_index:
            eval_std(modin_groupby, pandas_groupby)
            eval_var(modin_groupby, pandas_groupby)
            eval_skew(modin_groupby, pandas_groupby)

        agg_functions = ["min", "max"]
        for func in agg_functions:
            eval_agg(modin_groupby, pandas_groupby, func)
            eval_aggregate(modin_groupby, pandas_groupby, func)

        eval_general(
            modin_groupby, pandas_groupby, lambda df: df.last(), is_default=True
        )
        eval_general(
            modin_groupby,
            pandas_groupby,
            lambda df: df.mad(),
            modin_df_almost_equals_pandas,
            is_default=True,
        )
        eval_max(modin_groupby, pandas_groupby)
        eval_len(modin_groupby, pandas_groupby)
        eval_sum(modin_groupby, pandas_groupby)
        eval_ngroup(modin_groupby, pandas_groupby)
        eval_nunique(modin_groupby, pandas_groupby)
        eval_median(modin_groupby, pandas_groupby)
        eval_general(
            modin_groupby, pandas_groupby, lambda df: df.head(n), is_default=True
        )
        eval_cumprod(modin_groupby, pandas_groupby)
        eval_general(
            modin_groupby,
            pandas_groupby,
            lambda df: df.cov(),
            modin_df_almost_equals_pandas,
            is_default=True,
        )

        transform_functions = [lambda df: df, lambda df: df + df]
        for func in transform_functions:
            eval_transform(modin_groupby, pandas_groupby, func)

        pipe_functions = [lambda dfgb: dfgb.sum()]
        for func in pipe_functions:
            eval_pipe(modin_groupby, pandas_groupby, func)

        eval_general(
            modin_groupby,
            pandas_groupby,
            lambda df: df.corr(),
            modin_df_almost_equals_pandas,
        )
        eval_fillna(modin_groupby, pandas_groupby)
        eval_count(modin_groupby, pandas_groupby)
        eval_general(
            modin_groupby, pandas_groupby, lambda df: df.tail(n), is_default=True
        )
        eval_quantile(modin_groupby, pandas_groupby)
        eval_general(
            modin_groupby, pandas_groupby, lambda df: df.take(), is_default=True
        )
        eval___getattr__(modin_groupby, pandas_groupby, "col2")
        eval_groups(modin_groupby, pandas_groupby)


@pytest.mark.parametrize(
<<<<<<< HEAD
    "by", [[1, 2, 1, 2], lambda x: x % 3, "col1", ["col1"], 
    ["col1", "col2"]]
=======
    "by", [[1, 2, 1, 2], lambda x: x % 3, "col1", ["col1"], ["col1", "col2"]]
>>>>>>> 391cfb43
)
@pytest.mark.parametrize("as_index", [True, False])
@pytest.mark.parametrize("col1_categories", [True, False])
def test_simple_row_groupby(by, as_index, col1_categories):
    data = {
        "col1": [0, 1, 2, 3],
        "col2": [4, 5, 6, 7],
        "col3": [3, 8, 12, 10],
        "col4": [17, 13, 16, 15],
        "col5": [-4, -5, -6, -7],
    }

    modin_df, pandas_df = pd.DataFrame(data), pandas.DataFrame(data)
    # import pdb

    # if by=='col1' and not as_index:
    #     pdb.set_trace()

    if col1_categories:
        pandas_df = pandas_df.astype({"col1": "category"})
        modin_df = modin_df.astype({"col1": "category"})

    n = 1
    modin_groupby = modin_df.groupby(by=by, as_index=as_index)
    pandas_groupby = pandas_df.groupby(by=by, as_index=as_index)

    modin_groupby_equals_pandas(modin_groupby, pandas_groupby)
    eval_ngroups(modin_groupby, pandas_groupby)
    eval_general(modin_groupby, pandas_groupby, lambda df: df.ffill(), is_default=True)
    eval_general(
        modin_groupby,
        pandas_groupby,
        lambda df: df.sem(),
        modin_df_almost_equals_pandas,
        is_default=True,
    )
    eval_mean(modin_groupby, pandas_groupby)
    eval_any(modin_groupby, pandas_groupby)
    eval_min(modin_groupby, pandas_groupby)
    eval_general(modin_groupby, pandas_groupby, lambda df: df.idxmax(), is_default=True)
    eval_ndim(modin_groupby, pandas_groupby)
    eval_cumsum(modin_groupby, pandas_groupby)
    eval_general(
        modin_groupby,
        pandas_groupby,
        lambda df: df.pct_change(),
        modin_df_almost_equals_pandas,
        is_default=True,
    )
    eval_cummax(modin_groupby, pandas_groupby)

    # pandas is inconsistent between test environment and here, more investigation is
    # required to understand why this is a mismatch because we default to pandas for
    # this particular case.
    if by != ["col1", "col2"]:
        apply_functions = [lambda df: df.sum(), min]
        for func in apply_functions:
            eval_apply(modin_groupby, pandas_groupby, func)

    eval_dtypes(modin_groupby, pandas_groupby)
    eval_general(modin_groupby, pandas_groupby, lambda df: df.first(), is_default=True)
    eval_general(
        modin_groupby, pandas_groupby, lambda df: df.backfill(), is_default=True
    )
    eval_cummin(modin_groupby, pandas_groupby)
    eval_general(modin_groupby, pandas_groupby, lambda df: df.bfill(), is_default=True)
    eval_general(modin_groupby, pandas_groupby, lambda df: df.idxmin(), is_default=True)
    eval_prod(modin_groupby, pandas_groupby)
    if as_index:
        eval_std(modin_groupby, pandas_groupby)
        eval_var(modin_groupby, pandas_groupby)
        eval_skew(modin_groupby, pandas_groupby)

    agg_functions = ["min", "max"]
    for func in agg_functions:
        eval_agg(modin_groupby, pandas_groupby, func)
        eval_aggregate(modin_groupby, pandas_groupby, func)

    eval_general(modin_groupby, pandas_groupby, lambda df: df.last(), is_default=True)
    eval_general(
        modin_groupby,
        pandas_groupby,
        lambda df: df.mad(),
        modin_df_almost_equals_pandas,
        is_default=True,
    )
    eval_rank(modin_groupby, pandas_groupby)
    eval_max(modin_groupby, pandas_groupby)
    eval_len(modin_groupby, pandas_groupby)
    eval_sum(modin_groupby, pandas_groupby)
    eval_ngroup(modin_groupby, pandas_groupby)
    eval_nunique(modin_groupby, pandas_groupby)
    eval_median(modin_groupby, pandas_groupby)
    eval_general(modin_groupby, pandas_groupby, lambda df: df.head(n), is_default=True)
    eval_cumprod(modin_groupby, pandas_groupby)
    eval_general(
        modin_groupby,
        pandas_groupby,
        lambda df: df.cov(),
        modin_df_almost_equals_pandas,
        is_default=True,
    )

    transform_functions = [lambda df: df + 4, lambda df: -df - 10]
    for func in transform_functions:
        eval_transform(modin_groupby, pandas_groupby, func)

    pipe_functions = [lambda dfgb: dfgb.sum()]
    for func in pipe_functions:
        eval_pipe(modin_groupby, pandas_groupby, func)

    eval_general(
        modin_groupby,
        pandas_groupby,
        lambda df: df.corr(),
        modin_df_almost_equals_pandas,
        is_default=True,
    )
    eval_fillna(modin_groupby, pandas_groupby)
    eval_count(modin_groupby, pandas_groupby)
    eval_general(modin_groupby, pandas_groupby, lambda df: df.tail(n), is_default=True)
    eval_quantile(modin_groupby, pandas_groupby)
    eval_general(modin_groupby, pandas_groupby, lambda df: df.take(), is_default=True)
    eval___getattr__(modin_groupby, pandas_groupby, "col3")
    eval_groups(modin_groupby, pandas_groupby)


def test_single_group_row_groupby():
    pandas_df = pandas.DataFrame(
        {
            "col1": [0, 1, 2, 3],
            "col2": [4, 5, 36, 7],
            "col3": [3, 8, 12, 10],
            "col4": [17, 3, 16, 15],
            "col5": [-4, 5, -6, -7],
        }
    )

    modin_df = from_pandas(pandas_df)

    by = ["1", "1", "1", "1"]
    n = 6

    modin_groupby = modin_df.groupby(by=by)
    pandas_groupby = pandas_df.groupby(by=by)

    modin_groupby_equals_pandas(modin_groupby, pandas_groupby)
    eval_ngroups(modin_groupby, pandas_groupby)
    eval_skew(modin_groupby, pandas_groupby)
    eval_general(modin_groupby, pandas_groupby, lambda df: df.ffill(), is_default=True)
    eval_general(
        modin_groupby,
        pandas_groupby,
        lambda df: df.sem(),
        modin_df_almost_equals_pandas,
        is_default=True,
    )
    eval_mean(modin_groupby, pandas_groupby)
    eval_any(modin_groupby, pandas_groupby)
    eval_min(modin_groupby, pandas_groupby)
    eval_general(modin_groupby, pandas_groupby, lambda df: df.idxmax(), is_default=True)
    eval_ndim(modin_groupby, pandas_groupby)
    eval_cumsum(modin_groupby, pandas_groupby)
    eval_general(
        modin_groupby,
        pandas_groupby,
        lambda df: df.pct_change(),
        modin_df_almost_equals_pandas,
        is_default=True,
    )
    eval_cummax(modin_groupby, pandas_groupby)

    apply_functions = [lambda df: df.sum(), lambda df: -df]
    for func in apply_functions:
        eval_apply(modin_groupby, pandas_groupby, func)

    eval_dtypes(modin_groupby, pandas_groupby)
    eval_general(modin_groupby, pandas_groupby, lambda df: df.first(), is_default=True)
    eval_general(
        modin_groupby, pandas_groupby, lambda df: df.backfill(), is_default=True
    )
    eval_cummin(modin_groupby, pandas_groupby)
    eval_general(modin_groupby, pandas_groupby, lambda df: df.bfill(), is_default=True)
    eval_general(modin_groupby, pandas_groupby, lambda df: df.idxmin(), is_default=True)
    eval_prod(modin_groupby, pandas_groupby)
    eval_std(modin_groupby, pandas_groupby)

    agg_functions = ["min", "max"]
    for func in agg_functions:
        eval_agg(modin_groupby, pandas_groupby, func)
        eval_aggregate(modin_groupby, pandas_groupby, func)

    eval_general(modin_groupby, pandas_groupby, lambda df: df.last(), is_default=True)
    eval_general(
        modin_groupby,
        pandas_groupby,
        lambda df: df.mad(),
        modin_df_almost_equals_pandas,
        is_default=True,
    )
    eval_rank(modin_groupby, pandas_groupby)
    eval_max(modin_groupby, pandas_groupby)
    eval_var(modin_groupby, pandas_groupby)
    eval_len(modin_groupby, pandas_groupby)
    eval_sum(modin_groupby, pandas_groupby)
    eval_ngroup(modin_groupby, pandas_groupby)
    eval_nunique(modin_groupby, pandas_groupby)
    eval_median(modin_groupby, pandas_groupby)
    eval_general(modin_groupby, pandas_groupby, lambda df: df.head(n), is_default=True)
    eval_cumprod(modin_groupby, pandas_groupby)
    eval_general(
        modin_groupby,
        pandas_groupby,
        lambda df: df.cov(),
        modin_df_almost_equals_pandas,
        is_default=True,
    )

    transform_functions = [lambda df: df + 4, lambda df: -df - 10]
    for func in transform_functions:
        eval_transform(modin_groupby, pandas_groupby, func)

    pipe_functions = [lambda dfgb: dfgb.sum()]
    for func in pipe_functions:
        eval_pipe(modin_groupby, pandas_groupby, func)

    eval_general(
        modin_groupby,
        pandas_groupby,
        lambda df: df.corr(),
        modin_df_almost_equals_pandas,
        is_default=True,
    )
    eval_fillna(modin_groupby, pandas_groupby)
    eval_count(modin_groupby, pandas_groupby)
    eval_general(modin_groupby, pandas_groupby, lambda df: df.tail(n), is_default=True)
    eval_quantile(modin_groupby, pandas_groupby)
    eval_general(modin_groupby, pandas_groupby, lambda df: df.take(), is_default=True)
    eval___getattr__(modin_groupby, pandas_groupby, "col2")
    eval_groups(modin_groupby, pandas_groupby)


def test_large_row_groupby():
    pandas_df = pandas.DataFrame(
        np.random.randint(0, 8, size=(100, 4)), columns=list("ABCD")
    )

    modin_df = from_pandas(pandas_df)

    by = [str(i) for i in pandas_df["A"].tolist()]
    n = 4

    modin_groupby = modin_df.groupby(by=by)
    pandas_groupby = pandas_df.groupby(by=by)

    modin_groupby_equals_pandas(modin_groupby, pandas_groupby)
    eval_ngroups(modin_groupby, pandas_groupby)
    eval_skew(modin_groupby, pandas_groupby)
    eval_general(modin_groupby, pandas_groupby, lambda df: df.ffill(), is_default=True)
    eval_general(
        modin_groupby,
        pandas_groupby,
        lambda df: df.sem(),
        modin_df_almost_equals_pandas,
        is_default=True,
    )
    eval_mean(modin_groupby, pandas_groupby)
    eval_any(modin_groupby, pandas_groupby)
    eval_min(modin_groupby, pandas_groupby)
    eval_general(modin_groupby, pandas_groupby, lambda df: df.idxmax(), is_default=True)
    eval_ndim(modin_groupby, pandas_groupby)
    eval_cumsum(modin_groupby, pandas_groupby)
    eval_general(
        modin_groupby,
        pandas_groupby,
        lambda df: df.pct_change(),
        modin_df_almost_equals_pandas,
        is_default=True,
    )
    eval_cummax(modin_groupby, pandas_groupby)

    apply_functions = [lambda df: df.sum(), lambda df: -df]
    for func in apply_functions:
        eval_apply(modin_groupby, pandas_groupby, func)

    eval_dtypes(modin_groupby, pandas_groupby)
    eval_general(modin_groupby, pandas_groupby, lambda df: df.first(), is_default=True)
    eval_general(
        modin_groupby, pandas_groupby, lambda df: df.backfill(), is_default=True
    )
    eval_cummin(modin_groupby, pandas_groupby)
    eval_general(modin_groupby, pandas_groupby, lambda df: df.bfill(), is_default=True)
    eval_general(modin_groupby, pandas_groupby, lambda df: df.idxmin(), is_default=True)
    # eval_prod(modin_groupby, pandas_groupby) causes overflows
    eval_std(modin_groupby, pandas_groupby)

    agg_functions = ["min", "max"]
    for func in agg_functions:
        eval_agg(modin_groupby, pandas_groupby, func)
        eval_aggregate(modin_groupby, pandas_groupby, func)

    eval_general(modin_groupby, pandas_groupby, lambda df: df.last(), is_default=True)
    eval_general(
        modin_groupby,
        pandas_groupby,
        lambda df: df.mad(),
        modin_df_almost_equals_pandas,
        is_default=True,
    )
    eval_rank(modin_groupby, pandas_groupby)
    eval_max(modin_groupby, pandas_groupby)
    eval_var(modin_groupby, pandas_groupby)
    eval_len(modin_groupby, pandas_groupby)
    eval_sum(modin_groupby, pandas_groupby)
    eval_ngroup(modin_groupby, pandas_groupby)
    eval_nunique(modin_groupby, pandas_groupby)
    eval_median(modin_groupby, pandas_groupby)
    eval_general(modin_groupby, pandas_groupby, lambda df: df.head(n), is_default=True)
    # eval_cumprod(modin_groupby, pandas_groupby) causes overflows
    eval_general(
        modin_groupby,
        pandas_groupby,
        lambda df: df.cov(),
        modin_df_almost_equals_pandas,
        is_default=True,
    )

    transform_functions = [lambda df: df + 4, lambda df: -df - 10]
    for func in transform_functions:
        eval_transform(modin_groupby, pandas_groupby, func)

    pipe_functions = [lambda dfgb: dfgb.sum()]
    for func in pipe_functions:
        eval_pipe(modin_groupby, pandas_groupby, func)

    eval_general(
        modin_groupby,
        pandas_groupby,
        lambda df: df.corr(),
        modin_df_almost_equals_pandas,
        is_default=True,
    )
    eval_fillna(modin_groupby, pandas_groupby)
    eval_count(modin_groupby, pandas_groupby)
    eval_general(modin_groupby, pandas_groupby, lambda df: df.tail(n), is_default=True)
    eval_quantile(modin_groupby, pandas_groupby)
    eval_general(modin_groupby, pandas_groupby, lambda df: df.take(), is_default=True)
    eval_groups(modin_groupby, pandas_groupby)


def test_simple_col_groupby():
    pandas_df = pandas.DataFrame(
        {
            "col1": [0, 3, 2, 3],
            "col2": [4, 1, 6, 7],
            "col3": [3, 8, 2, 10],
            "col4": [1, 13, 6, 15],
            "col5": [-4, 5, 6, -7],
        }
    )

    modin_df = from_pandas(pandas_df)

    by = [1, 2, 3, 2, 1]

    modin_groupby = modin_df.groupby(axis=1, by=by)
    pandas_groupby = pandas_df.groupby(axis=1, by=by)

    modin_groupby_equals_pandas(modin_groupby, pandas_groupby)
    eval_ngroups(modin_groupby, pandas_groupby)
    eval_skew(modin_groupby, pandas_groupby)
    eval_general(modin_groupby, pandas_groupby, lambda df: df.ffill(), is_default=True)
    eval_general(
        modin_groupby,
        pandas_groupby,
        lambda df: df.sem(),
        modin_df_almost_equals_pandas,
        is_default=True,
    )
    eval_mean(modin_groupby, pandas_groupby)
    eval_any(modin_groupby, pandas_groupby)
    eval_min(modin_groupby, pandas_groupby)
    eval_ndim(modin_groupby, pandas_groupby)

    eval_general(modin_groupby, pandas_groupby, lambda df: df.idxmax(), is_default=True)
    eval_general(modin_groupby, pandas_groupby, lambda df: df.idxmin(), is_default=True)
    eval_quantile(modin_groupby, pandas_groupby)

    # https://github.com/pandas-dev/pandas/issues/21127
    # eval_cumsum(modin_groupby, pandas_groupby)
    # eval_cummax(modin_groupby, pandas_groupby)
    # eval_cummin(modin_groupby, pandas_groupby)
    # eval_cumprod(modin_groupby, pandas_groupby)

    eval_general(
        modin_groupby,
        pandas_groupby,
        lambda df: df.pct_change(),
        modin_df_almost_equals_pandas,
        is_default=True,
    )
    apply_functions = [lambda df: -df, lambda df: df.sum(axis=1)]
    for func in apply_functions:
        eval_apply(modin_groupby, pandas_groupby, func)

    eval_general(modin_groupby, pandas_groupby, lambda df: df.first(), is_default=True)
    eval_general(
        modin_groupby, pandas_groupby, lambda df: df.backfill(), is_default=True
    )
    eval_general(modin_groupby, pandas_groupby, lambda df: df.bfill(), is_default=True)
    eval_prod(modin_groupby, pandas_groupby)
    eval_std(modin_groupby, pandas_groupby)
    eval_general(modin_groupby, pandas_groupby, lambda df: df.last(), is_default=True)
    eval_general(
        modin_groupby,
        pandas_groupby,
        lambda df: df.mad(),
        modin_df_almost_equals_pandas,
        is_default=True,
    )
    eval_max(modin_groupby, pandas_groupby)
    eval_var(modin_groupby, pandas_groupby)
    eval_len(modin_groupby, pandas_groupby)
    eval_sum(modin_groupby, pandas_groupby)

    # Pandas fails on this case with ValueError
    # eval_ngroup(modin_groupby, pandas_groupby)
    # eval_nunique(modin_groupby, pandas_groupby)
    eval_median(modin_groupby, pandas_groupby)
    eval_general(
        modin_groupby,
        pandas_groupby,
        lambda df: df.cov(),
        modin_df_almost_equals_pandas,
        is_default=True,
    )

    transform_functions = [lambda df: df + 4, lambda df: -df - 10]
    for func in transform_functions:
        eval_transform(modin_groupby, pandas_groupby, func)

    pipe_functions = [lambda dfgb: dfgb.sum()]
    for func in pipe_functions:
        eval_pipe(modin_groupby, pandas_groupby, func)

    eval_general(
        modin_groupby,
        pandas_groupby,
        lambda df: df.corr(),
        modin_df_almost_equals_pandas,
        is_default=True,
    )
    eval_fillna(modin_groupby, pandas_groupby)
    eval_count(modin_groupby, pandas_groupby)
    eval_general(modin_groupby, pandas_groupby, lambda df: df.take(), is_default=True)
    eval_groups(modin_groupby, pandas_groupby)


@pytest.mark.parametrize(
    "by", [np.random.randint(0, 100, size=2 ** 8), lambda x: x % 3, None]
)
@pytest.mark.parametrize("as_index", [True, False])
def test_series_groupby(by, as_index):
    series_data = np.random.randint(97, 198, size=2 ** 8)
    modin_series = pd.Series(series_data)
    pandas_series = pandas.Series(series_data)
    n = 1

    try:
        pandas_groupby = pandas_series.groupby(by, as_index=as_index)
    except Exception as e:
        with pytest.raises(type(e)):
            modin_series.groupby(by, as_index=as_index)
    else:
        modin_groupby = modin_series.groupby(by, as_index=as_index)

        modin_groupby_equals_pandas(modin_groupby, pandas_groupby)
        eval_ngroups(modin_groupby, pandas_groupby)
        eval_general(
            modin_groupby, pandas_groupby, lambda df: df.ffill(), is_default=True
        )
        eval_general(
            modin_groupby,
            pandas_groupby,
            lambda df: df.sem(),
            modin_df_almost_equals_pandas,
            is_default=True,
        )
        eval_mean(modin_groupby, pandas_groupby)
        eval_any(modin_groupby, pandas_groupby)
        eval_min(modin_groupby, pandas_groupby)
        eval_general(
            modin_groupby, pandas_groupby, lambda df: df.idxmax(), is_default=True
        )
        eval_ndim(modin_groupby, pandas_groupby)
        eval_cumsum(modin_groupby, pandas_groupby)
        eval_general(
            modin_groupby,
            pandas_groupby,
            lambda df: df.pct_change(),
            modin_df_almost_equals_pandas,
            is_default=True,
        )
        eval_cummax(modin_groupby, pandas_groupby)

        apply_functions = [lambda df: df.sum(), min]
        for func in apply_functions:
            eval_apply(modin_groupby, pandas_groupby, func)

        eval_general(
            modin_groupby, pandas_groupby, lambda df: df.first(), is_default=True
        )
        eval_general(
            modin_groupby, pandas_groupby, lambda df: df.backfill(), is_default=True
        )
        eval_cummin(modin_groupby, pandas_groupby)
        eval_general(
            modin_groupby, pandas_groupby, lambda df: df.bfill(), is_default=True
        )
        eval_general(
            modin_groupby, pandas_groupby, lambda df: df.idxmin(), is_default=True
        )
        eval_prod(modin_groupby, pandas_groupby)
        if as_index:
            eval_std(modin_groupby, pandas_groupby)
            eval_var(modin_groupby, pandas_groupby)
            eval_skew(modin_groupby, pandas_groupby)

        agg_functions = ["min", "max"]
        for func in agg_functions:
            eval_agg(modin_groupby, pandas_groupby, func)
            eval_aggregate(modin_groupby, pandas_groupby, func)

        eval_general(
            modin_groupby, pandas_groupby, lambda df: df.last(), is_default=True
        )
        eval_general(
            modin_groupby,
            pandas_groupby,
            lambda df: df.mad(),
            modin_df_almost_equals_pandas,
            is_default=True,
        )
        eval_rank(modin_groupby, pandas_groupby)
        eval_max(modin_groupby, pandas_groupby)
        eval_len(modin_groupby, pandas_groupby)
        eval_sum(modin_groupby, pandas_groupby)
        eval_ngroup(modin_groupby, pandas_groupby)
        eval_nunique(modin_groupby, pandas_groupby)
        eval_median(modin_groupby, pandas_groupby)
        eval_general(
            modin_groupby, pandas_groupby, lambda df: df.head(n), is_default=True
        )
        eval_cumprod(modin_groupby, pandas_groupby)

        transform_functions = [lambda df: df + 4, lambda df: -df - 10]
        for func in transform_functions:
            eval_transform(modin_groupby, pandas_groupby, func)

        pipe_functions = [lambda dfgb: dfgb.sum()]
        for func in pipe_functions:
            eval_pipe(modin_groupby, pandas_groupby, func)

        eval_fillna(modin_groupby, pandas_groupby)
        eval_count(modin_groupby, pandas_groupby)
        eval_general(
            modin_groupby, pandas_groupby, lambda df: df.tail(n), is_default=True
        )
        eval_quantile(modin_groupby, pandas_groupby)
        eval_general(
            modin_groupby, pandas_groupby, lambda df: df.take(), is_default=True
        )
        eval_groups(modin_groupby, pandas_groupby)


def test_multi_column_groupby():
    pandas_df = pandas.DataFrame(
        {
            "col1": np.random.randint(0, 100, size=1000),
            "col2": np.random.randint(0, 100, size=1000),
            "col3": np.random.randint(0, 100, size=1000),
            "col4": np.random.randint(0, 100, size=1000),
            "col5": np.random.randint(0, 100, size=1000),
        },
        index=["row{}".format(i) for i in range(1000)],
    )

    modin_df = from_pandas(pandas_df)
    by = ["col1", "col2"]

    df_equals(modin_df.groupby(by).count(), pandas_df.groupby(by).count())

    with pytest.warns(UserWarning):
        for k, _ in modin_df.groupby(by):
            assert isinstance(k, tuple)

    by = ["row0", "row1"]
    with pytest.raises(KeyError):
        modin_df.groupby(by, axis=1).count()


def eval_ngroups(modin_groupby, pandas_groupby):
    assert modin_groupby.ngroups == pandas_groupby.ngroups


def eval_skew(modin_groupby, pandas_groupby):
    modin_df_almost_equals_pandas(modin_groupby.skew(), pandas_groupby.skew())


def eval_mean(modin_groupby, pandas_groupby):
    modin_df_almost_equals_pandas(modin_groupby.mean(), pandas_groupby.mean())


def eval_any(modin_groupby, pandas_groupby):
    df_equals(modin_groupby.any(), pandas_groupby.any())


def eval_min(modin_groupby, pandas_groupby):
    df_equals(modin_groupby.min(), pandas_groupby.min())


def eval_ndim(modin_groupby, pandas_groupby):
    assert modin_groupby.ndim == pandas_groupby.ndim


def eval_cumsum(modin_groupby, pandas_groupby, axis=0):
    df_equals(modin_groupby.cumsum(axis=axis), pandas_groupby.cumsum(axis=axis))


def eval_cummax(modin_groupby, pandas_groupby, axis=0):
    df_equals(modin_groupby.cummax(axis=axis), pandas_groupby.cummax(axis=axis))


def eval_apply(modin_groupby, pandas_groupby, func):
    df_equals(modin_groupby.apply(func), pandas_groupby.apply(func))


def eval_dtypes(modin_groupby, pandas_groupby):
    df_equals(modin_groupby.dtypes, pandas_groupby.dtypes)


def eval_cummin(modin_groupby, pandas_groupby, axis=0):
    df_equals(modin_groupby.cummin(axis=axis), pandas_groupby.cummin(axis=axis))


def eval_prod(modin_groupby, pandas_groupby):
    df_equals(modin_groupby.prod(), pandas_groupby.prod())


def eval_std(modin_groupby, pandas_groupby):
    modin_df_almost_equals_pandas(modin_groupby.std(), pandas_groupby.std())


def eval_aggregate(modin_groupby, pandas_groupby, func):
    df_equals(modin_groupby.aggregate(func), pandas_groupby.aggregate(func))


def eval_agg(modin_groupby, pandas_groupby, func):
    df_equals(modin_groupby.agg(func), pandas_groupby.agg(func))


def eval_rank(modin_groupby, pandas_groupby):
    df_equals(modin_groupby.rank(), pandas_groupby.rank())


def eval_max(modin_groupby, pandas_groupby):
    df_equals(modin_groupby.max(), pandas_groupby.max())


def eval_var(modin_groupby, pandas_groupby):
    modin_df_almost_equals_pandas(modin_groupby.var(), pandas_groupby.var())


def eval_len(modin_groupby, pandas_groupby):
    assert len(modin_groupby) == len(pandas_groupby)


def eval_sum(modin_groupby, pandas_groupby):
    df_equals(modin_groupby.sum(), pandas_groupby.sum())


def eval_ngroup(modin_groupby, pandas_groupby):
    df_equals(modin_groupby.ngroup(), pandas_groupby.ngroup())


def eval_nunique(modin_groupby, pandas_groupby):
    df_equals(modin_groupby.nunique(), pandas_groupby.nunique())


def eval_median(modin_groupby, pandas_groupby):
    modin_df_almost_equals_pandas(modin_groupby.median(), pandas_groupby.median())


def eval_cumprod(modin_groupby, pandas_groupby, axis=0):
    df_equals(modin_groupby.cumprod(), pandas_groupby.cumprod())
    df_equals(modin_groupby.cumprod(axis=axis), pandas_groupby.cumprod(axis=axis))


def eval_transform(modin_groupby, pandas_groupby, func):
    df_equals(modin_groupby.transform(func), pandas_groupby.transform(func))


def eval_fillna(modin_groupby, pandas_groupby):
    df_equals(
        modin_groupby.fillna(method="ffill"), pandas_groupby.fillna(method="ffill")
    )


def eval_count(modin_groupby, pandas_groupby):
    df_equals(modin_groupby.count(), pandas_groupby.count())


def eval_pipe(modin_groupby, pandas_groupby, func):
    df_equals(modin_groupby.pipe(func), pandas_groupby.pipe(func))


def eval_quantile(modin_groupby, pandas_groupby):
    try:
        pandas_result = pandas_groupby.quantile(q=0.4)
    except Exception as e:
        with pytest.raises(type(e)):
            modin_groupby.quantile(q=0.4)
    else:
        df_equals(modin_groupby.quantile(q=0.4), pandas_result)


def eval___getattr__(modin_groupby, pandas_groupby, item):
    try:
        pandas_result = pandas_groupby[item].count()
    except Exception as e:
        with pytest.raises(type(e)):
            modin_groupby[item].count()
    else:
        df_equals(modin_groupby[item].count(), pandas_result)


def eval_groups(modin_groupby, pandas_groupby):
    for k, v in modin_groupby.groups.items():
        assert v.equals(pandas_groupby.groups[k])


def eval_shift(modin_groupby, pandas_groupby):
    assert modin_groupby.groups == pandas_groupby.groups


def test_groupby_on_index_values_with_loop():
    length = 2 ** 6
    data = {
        "a": np.random.randint(0, 100, size=length),
        "b": np.random.randint(0, 100, size=length),
        "c": np.random.randint(0, 100, size=length),
    }
    idx = ["g1" if i % 3 != 0 else "g2" for i in range(length)]
    modin_df = pd.DataFrame(data, index=idx, columns=list("aba"))
    pandas_df = pandas.DataFrame(data, index=idx, columns=list("aba"))
    modin_groupby_obj = modin_df.groupby(modin_df.index)
    pandas_groupby_obj = pandas_df.groupby(pandas_df.index)

    modin_dict = {k: v for k, v in modin_groupby_obj}
    pandas_dict = {k: v for k, v in pandas_groupby_obj}

    for k in modin_dict:
        df_equals(modin_dict[k], pandas_dict[k])

    modin_groupby_obj = modin_df.groupby(modin_df.columns, axis=1)
    pandas_groupby_obj = pandas_df.groupby(pandas_df.columns, axis=1)

    modin_dict = {k: v for k, v in modin_groupby_obj}
    pandas_dict = {k: v for k, v in pandas_groupby_obj}

    for k in modin_dict:
        df_equals(modin_dict[k], pandas_dict[k])


def test_groupby_multiindex():
    frame_data = np.random.randint(0, 100, size=(2 ** 6, 2 ** 4))
    modin_df = pd.DataFrame(frame_data)
    pandas_df = pandas.DataFrame(frame_data)

    new_columns = pandas.MultiIndex.from_tuples(
        [(i // 4, i // 2, i) for i in modin_df.columns], names=["four", "two", "one"]
    )
    modin_df.columns = new_columns
    pandas_df.columns = new_columns
    modin_df.groupby(level=1, axis=1).sum()

    modin_df = modin_df.T
    pandas_df = pandas_df.T
    df_equals(modin_df.groupby(level=1).count(), pandas_df.groupby(level=1).count())
    df_equals(modin_df.groupby(by="four").count(), pandas_df.groupby(by="four").count())

    by = ["one", "two"]
    df_equals(modin_df.groupby(by=by).count(), pandas_df.groupby(by=by).count())<|MERGE_RESOLUTION|>--- conflicted
+++ resolved
@@ -203,12 +203,7 @@
 
 
 @pytest.mark.parametrize(
-<<<<<<< HEAD
-    "by", [[1, 2, 1, 2], lambda x: x % 3, "col1", ["col1"], 
-    ["col1", "col2"]]
-=======
     "by", [[1, 2, 1, 2], lambda x: x % 3, "col1", ["col1"], ["col1", "col2"]]
->>>>>>> 391cfb43
 )
 @pytest.mark.parametrize("as_index", [True, False])
 @pytest.mark.parametrize("col1_categories", [True, False])
