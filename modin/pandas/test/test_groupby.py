# Licensed to Modin Development Team under one or more contributor license agreements.
# See the NOTICE file distributed with this work for additional information regarding
# copyright ownership.  The Modin Development Team licenses this file to you under the
# Apache License, Version 2.0 (the "License"); you may not use this file except in
# compliance with the License.  You may obtain a copy of the License at
#
#     http://www.apache.org/licenses/LICENSE-2.0
#
# Unless required by applicable law or agreed to in writing, software distributed under
# the License is distributed on an "AS IS" BASIS, WITHOUT WARRANTIES OR CONDITIONS OF
# ANY KIND, either express or implied. See the License for the specific language
# governing permissions and limitations under the License.

import pytest
import pandas
import numpy as np
import modin.pandas as pd
from modin.pandas.utils import from_pandas, to_pandas
<<<<<<< HEAD
from .utils import df_equals, check_df_columns_have_nans
=======
from .utils import (
    df_equals,
    check_df_columns_have_nans,
    create_test_dfs,
    eval_general,
    df_categories_equals,
)
>>>>>>> 79be7d6f

pd.DEFAULT_NPARTITIONS = 4


def modin_df_almost_equals_pandas(modin_df, pandas_df):
    df_categories_equals(modin_df._to_pandas(), pandas_df)

    modin_df = to_pandas(modin_df)

    if hasattr(modin_df, "select_dtypes"):
        modin_df = modin_df.select_dtypes(exclude=["category"])
    if hasattr(pandas_df, "select_dtypes"):
        pandas_df = pandas_df.select_dtypes(exclude=["category"])

    difference = modin_df - pandas_df
    diff_max = difference.max()
    if isinstance(diff_max, pandas.Series):
        diff_max = diff_max.max()
    assert (
        modin_df.equals(pandas_df)
        or diff_max < 0.0001
        or (all(modin_df.isna().all()) and all(pandas_df.isna().all()))
    )


def modin_groupby_equals_pandas(modin_groupby, pandas_groupby):
    for g1, g2 in zip(modin_groupby, pandas_groupby):
        assert g1[0] == g2[0]
        df_equals(g1[1], g2[1])


def eval_aggregation(md_df, pd_df, operation=None, by=None, *args, **kwargs):
    if by is None:
        by = md_df.columns[0]
    if operation is None:
        operation = {}
    return eval_general(
        md_df,
        pd_df,
        operation=lambda df, *args, **kwargs: df.groupby(by=by).agg(
            operation, *args, **kwargs
        ),
        *args,
        **kwargs,
    )


@pytest.mark.parametrize("as_index", [True, False])
def test_mixed_dtypes_groupby(as_index):
    frame_data = np.random.randint(97, 198, size=(2 ** 6, 2 ** 4))
    pandas_df = pandas.DataFrame(frame_data).add_prefix("col")
    # Convert every other column to string
    for col in pandas_df.iloc[
        :, [i for i in range(len(pandas_df.columns)) if i % 2 == 0]
    ]:
        pandas_df[col] = [str(chr(i)) for i in pandas_df[col]]
    modin_df = from_pandas(pandas_df)

    n = 1

    by_values = [
        ("col1",),
        (lambda x: x % 2,),
        (modin_df["col0"].copy(), pandas_df["col0"].copy()),
    ]

    for by in by_values:
        modin_groupby = modin_df.groupby(by=by[0], as_index=as_index)
        pandas_groupby = pandas_df.groupby(by=by[-1], as_index=as_index)

        modin_groupby_equals_pandas(modin_groupby, pandas_groupby)
        eval_ngroups(modin_groupby, pandas_groupby)
        eval_general(
            modin_groupby, pandas_groupby, lambda df: df.ffill(), is_default=True
        )
        eval_general(
            modin_groupby,
            pandas_groupby,
            lambda df: df.sem(),
            modin_df_almost_equals_pandas,
            is_default=True,
        )
        eval_mean(modin_groupby, pandas_groupby)
        eval_any(modin_groupby, pandas_groupby)
        eval_min(modin_groupby, pandas_groupby)
        eval_general(
            modin_groupby, pandas_groupby, lambda df: df.idxmax(), is_default=True
        )
        eval_ndim(modin_groupby, pandas_groupby)
        eval_cumsum(modin_groupby, pandas_groupby)
        eval_general(
            modin_groupby,
            pandas_groupby,
            lambda df: df.pct_change(),
            modin_df_almost_equals_pandas,
            is_default=True,
        )
        eval_cummax(modin_groupby, pandas_groupby)

        # TODO Add more apply functions
        apply_functions = [lambda df: df.sum(), min]
        # Workaround for Pandas bug #34656. Recreate groupby object for Pandas
        pandas_groupby = pandas_df.groupby(by=by[-1], as_index=as_index)
        for func in apply_functions:
            eval_apply(modin_groupby, pandas_groupby, func)

        eval_dtypes(modin_groupby, pandas_groupby)
        eval_general(
            modin_groupby, pandas_groupby, lambda df: df.first(), is_default=True
        )
        eval_general(
            modin_groupby, pandas_groupby, lambda df: df.backfill(), is_default=True
        )
        eval_cummin(modin_groupby, pandas_groupby)
        eval_general(
            modin_groupby, pandas_groupby, lambda df: df.bfill(), is_default=True
        )
        eval_general(
            modin_groupby, pandas_groupby, lambda df: df.idxmin(), is_default=True
        )
        eval_prod(modin_groupby, pandas_groupby)
        if as_index:
            eval_std(modin_groupby, pandas_groupby)
            eval_var(modin_groupby, pandas_groupby)
            eval_skew(modin_groupby, pandas_groupby)

        agg_functions = ["min", "max"]
        for func in agg_functions:
            eval_agg(modin_groupby, pandas_groupby, func)
            eval_aggregate(modin_groupby, pandas_groupby, func)

        eval_general(
            modin_groupby, pandas_groupby, lambda df: df.last(), is_default=True
        )
        eval_general(
            modin_groupby,
            pandas_groupby,
            lambda df: df.mad(),
            modin_df_almost_equals_pandas,
            is_default=True,
        )
        eval_max(modin_groupby, pandas_groupby)
        eval_len(modin_groupby, pandas_groupby)
        eval_sum(modin_groupby, pandas_groupby)
        eval_ngroup(modin_groupby, pandas_groupby)
        eval_nunique(modin_groupby, pandas_groupby)
        eval_median(modin_groupby, pandas_groupby)
        eval_general(
            modin_groupby, pandas_groupby, lambda df: df.head(n), is_default=True
        )
        eval_cumprod(modin_groupby, pandas_groupby)
        eval_general(
            modin_groupby,
            pandas_groupby,
            lambda df: df.cov(),
            modin_df_almost_equals_pandas,
            is_default=True,
        )

        transform_functions = [lambda df: df, lambda df: df + df]
        for func in transform_functions:
            eval_transform(modin_groupby, pandas_groupby, func)

        pipe_functions = [lambda dfgb: dfgb.sum()]
        for func in pipe_functions:
            eval_pipe(modin_groupby, pandas_groupby, func)

        eval_general(
            modin_groupby,
            pandas_groupby,
            lambda df: df.corr(),
            modin_df_almost_equals_pandas,
        )
        eval_fillna(modin_groupby, pandas_groupby)
        eval_count(modin_groupby, pandas_groupby)
        eval_general(
            modin_groupby, pandas_groupby, lambda df: df.tail(n), is_default=True
        )
        eval_quantile(modin_groupby, pandas_groupby)
        eval_general(
            modin_groupby, pandas_groupby, lambda df: df.take(), is_default=True
        )
        eval___getattr__(modin_groupby, pandas_groupby, "col2")
        eval_groups(modin_groupby, pandas_groupby)


@pytest.mark.parametrize(
    "by",
    [
        [1, 2, 1, 2],
        lambda x: x % 3,
        "col1",
        ["col1"],
        # col2 contains NaN, is it necessary to test functions like size()
        "col2",
        ["col2"],
        pytest.param(
            ["col1", "col2"],
            marks=pytest.mark.xfail(reason="Excluded because of bug #1554"),
        ),
        pytest.param(
            ["col2", "col4"],
            marks=pytest.mark.xfail(reason="Excluded because of bug #1554"),
        ),
        pytest.param(
            ["col4", "col2"],
            marks=pytest.mark.xfail(reason="Excluded because of bug #1554"),
        ),
        pytest.param(
            ["col3", "col4", "col2"],
            marks=pytest.mark.xfail(reason="Excluded because of bug #1554"),
        ),
        # but cum* functions produce undefined results with NaNs so we need to test the same combinations without NaN too
        ["col5"],
        ["col1", "col5"],
        ["col5", "col4"],
        ["col4", "col5"],
        ["col5", "col4", "col1"],
    ],
)
@pytest.mark.parametrize("as_index", [True, False])
@pytest.mark.parametrize("col1_category", [True, False])
def test_simple_row_groupby(by, as_index, col1_category):
    pandas_df = pandas.DataFrame(
        {
            "col1": [0, 1, 2, 3],
            "col2": [4, 5, np.NaN, 7],
            "col3": [np.NaN, np.NaN, 12, 10],
            "col4": [17, 13, 16, 15],
            "col5": [-4, -5, -6, -7],
        }
    )

    if col1_category:
        pandas_df = pandas_df.astype({"col1": "category"})

    modin_df = from_pandas(pandas_df)
    n = 1
    modin_groupby = modin_df.groupby(by=by, as_index=as_index)
    pandas_groupby = pandas_df.groupby(by=by, as_index=as_index)

    modin_groupby_equals_pandas(modin_groupby, pandas_groupby)
    eval_ngroups(modin_groupby, pandas_groupby)
    eval_general(modin_groupby, pandas_groupby, lambda df: df.ffill(), is_default=True)
    eval_general(
        modin_groupby,
        pandas_groupby,
        lambda df: df.sem(),
        modin_df_almost_equals_pandas,
        is_default=True,
    )
    eval_mean(modin_groupby, pandas_groupby)
    eval_any(modin_groupby, pandas_groupby)
    eval_min(modin_groupby, pandas_groupby)
    eval_general(modin_groupby, pandas_groupby, lambda df: df.idxmax(), is_default=True)
    eval_ndim(modin_groupby, pandas_groupby)
    if not check_df_columns_have_nans(modin_df, by):
        # cum* functions produce undefined results for columns with NaNs so we run them only when "by" columns contain no NaNs
<<<<<<< HEAD
        eval_cumsum(modin_groupby, pandas_groupby)
        eval_cummax(modin_groupby, pandas_groupby)
        eval_cummin(modin_groupby, pandas_groupby)
        eval_cumprod(modin_groupby, pandas_groupby)
=======
        eval_general(modin_groupby, pandas_groupby, lambda df: df.cumsum(axis=0))
        eval_general(modin_groupby, pandas_groupby, lambda df: df.cummax(axis=0))
        eval_general(modin_groupby, pandas_groupby, lambda df: df.cummin(axis=0))
        eval_general(modin_groupby, pandas_groupby, lambda df: df.cumprod(axis=0))
>>>>>>> 79be7d6f

    eval_general(
        modin_groupby,
        pandas_groupby,
        lambda df: df.pct_change(),
        modin_df_almost_equals_pandas,
        is_default=True,
    )

    # Workaround for Pandas bug #34656. Recreate groupby object for Pandas
    pandas_groupby = pandas_df.groupby(by=by, as_index=as_index)
    apply_functions = [lambda df: df.sum(), min]
    for func in apply_functions:
        eval_apply(modin_groupby, pandas_groupby, func)

    eval_dtypes(modin_groupby, pandas_groupby)
    eval_general(modin_groupby, pandas_groupby, lambda df: df.first(), is_default=True)
    eval_general(
        modin_groupby, pandas_groupby, lambda df: df.backfill(), is_default=True
    )
    eval_general(modin_groupby, pandas_groupby, lambda df: df.bfill(), is_default=True)
    eval_general(modin_groupby, pandas_groupby, lambda df: df.idxmin(), is_default=True)
    eval_prod(modin_groupby, pandas_groupby)
    if as_index:
        eval_std(modin_groupby, pandas_groupby)
        eval_var(modin_groupby, pandas_groupby)
        eval_skew(modin_groupby, pandas_groupby)

    agg_functions = ["min", "max"]
    for func in agg_functions:
        eval_agg(modin_groupby, pandas_groupby, func)
        eval_aggregate(modin_groupby, pandas_groupby, func)

    eval_general(modin_groupby, pandas_groupby, lambda df: df.last(), is_default=True)
    eval_general(
        modin_groupby,
        pandas_groupby,
        lambda df: df.mad(),
        modin_df_almost_equals_pandas,
        is_default=True,
    )
    eval_general(modin_groupby, pandas_groupby, lambda df: df.rank())
    eval_max(modin_groupby, pandas_groupby)
    eval_len(modin_groupby, pandas_groupby)
    eval_sum(modin_groupby, pandas_groupby)
    eval_ngroup(modin_groupby, pandas_groupby)
    eval_nunique(modin_groupby, pandas_groupby)
    eval_median(modin_groupby, pandas_groupby)
    eval_general(modin_groupby, pandas_groupby, lambda df: df.head(n), is_default=True)
    eval_general(
        modin_groupby,
        pandas_groupby,
        lambda df: df.cov(),
        modin_df_almost_equals_pandas,
        is_default=True,
    )

    if not check_df_columns_have_nans(modin_df, by):
        # Pandas groupby.transform does not work correctly with NaN values in grouping columns. See Pandas bug 17093.
        transform_functions = [lambda df: df + 4, lambda df: -df - 10]
        for func in transform_functions:
<<<<<<< HEAD
            eval_transform(modin_groupby, pandas_groupby, func)
=======
            eval_general(
                modin_groupby,
                pandas_groupby,
                lambda df: df.transform(func),
                check_exception_type=None,
            )
>>>>>>> 79be7d6f

    pipe_functions = [lambda dfgb: dfgb.sum()]
    for func in pipe_functions:
        eval_pipe(modin_groupby, pandas_groupby, func)

    eval_general(
        modin_groupby,
        pandas_groupby,
        lambda df: df.corr(),
        modin_df_almost_equals_pandas,
        is_default=True,
    )
    eval_fillna(modin_groupby, pandas_groupby)
    eval_count(modin_groupby, pandas_groupby)
<<<<<<< HEAD
    eval_size(modin_groupby, pandas_groupby)
=======
    eval_general(
        modin_groupby, pandas_groupby, lambda df: df.size(), check_exception_type=None
    )
>>>>>>> 79be7d6f
    eval_general(modin_groupby, pandas_groupby, lambda df: df.tail(n), is_default=True)
    eval_quantile(modin_groupby, pandas_groupby)
    eval_general(modin_groupby, pandas_groupby, lambda df: df.take(), is_default=True)
    eval___getattr__(modin_groupby, pandas_groupby, "col3")
    eval_groups(modin_groupby, pandas_groupby)


def test_single_group_row_groupby():
    pandas_df = pandas.DataFrame(
        {
            "col1": [0, 1, 2, 3],
            "col2": [4, 5, 36, 7],
            "col3": [3, 8, 12, 10],
            "col4": [17, 3, 16, 15],
            "col5": [-4, 5, -6, -7],
        }
    )

    modin_df = from_pandas(pandas_df)

    by = ["1", "1", "1", "1"]
    n = 6

    modin_groupby = modin_df.groupby(by=by)
    pandas_groupby = pandas_df.groupby(by=by)

    modin_groupby_equals_pandas(modin_groupby, pandas_groupby)
    eval_ngroups(modin_groupby, pandas_groupby)
    eval_skew(modin_groupby, pandas_groupby)
    eval_general(modin_groupby, pandas_groupby, lambda df: df.ffill(), is_default=True)
    eval_general(
        modin_groupby,
        pandas_groupby,
        lambda df: df.sem(),
        modin_df_almost_equals_pandas,
        is_default=True,
    )
    eval_mean(modin_groupby, pandas_groupby)
    eval_any(modin_groupby, pandas_groupby)
    eval_min(modin_groupby, pandas_groupby)
    eval_general(modin_groupby, pandas_groupby, lambda df: df.idxmax(), is_default=True)
    eval_ndim(modin_groupby, pandas_groupby)
    eval_cumsum(modin_groupby, pandas_groupby)
    eval_general(
        modin_groupby,
        pandas_groupby,
        lambda df: df.pct_change(),
        modin_df_almost_equals_pandas,
        is_default=True,
    )
    eval_cummax(modin_groupby, pandas_groupby)

    apply_functions = [lambda df: df.sum(), lambda df: -df]
    for func in apply_functions:
        eval_apply(modin_groupby, pandas_groupby, func)

    eval_dtypes(modin_groupby, pandas_groupby)
    eval_general(modin_groupby, pandas_groupby, lambda df: df.first(), is_default=True)
    eval_general(
        modin_groupby, pandas_groupby, lambda df: df.backfill(), is_default=True
    )
    eval_cummin(modin_groupby, pandas_groupby)
    eval_general(modin_groupby, pandas_groupby, lambda df: df.bfill(), is_default=True)
    eval_general(modin_groupby, pandas_groupby, lambda df: df.idxmin(), is_default=True)
    eval_prod(modin_groupby, pandas_groupby)
    eval_std(modin_groupby, pandas_groupby)

    agg_functions = ["min", "max"]
    for func in agg_functions:
        eval_agg(modin_groupby, pandas_groupby, func)
        eval_aggregate(modin_groupby, pandas_groupby, func)

    eval_general(modin_groupby, pandas_groupby, lambda df: df.last(), is_default=True)
    eval_general(
        modin_groupby,
        pandas_groupby,
        lambda df: df.mad(),
        modin_df_almost_equals_pandas,
        is_default=True,
    )
    eval_rank(modin_groupby, pandas_groupby)
    eval_max(modin_groupby, pandas_groupby)
    eval_var(modin_groupby, pandas_groupby)
    eval_len(modin_groupby, pandas_groupby)
    eval_sum(modin_groupby, pandas_groupby)
    eval_ngroup(modin_groupby, pandas_groupby)
    eval_nunique(modin_groupby, pandas_groupby)
    eval_median(modin_groupby, pandas_groupby)
    eval_general(modin_groupby, pandas_groupby, lambda df: df.head(n), is_default=True)
    eval_cumprod(modin_groupby, pandas_groupby)
    eval_general(
        modin_groupby,
        pandas_groupby,
        lambda df: df.cov(),
        modin_df_almost_equals_pandas,
        is_default=True,
    )

    transform_functions = [lambda df: df + 4, lambda df: -df - 10]
    for func in transform_functions:
        eval_transform(modin_groupby, pandas_groupby, func)

    pipe_functions = [lambda dfgb: dfgb.sum()]
    for func in pipe_functions:
        eval_pipe(modin_groupby, pandas_groupby, func)

    eval_general(
        modin_groupby,
        pandas_groupby,
        lambda df: df.corr(),
        modin_df_almost_equals_pandas,
        is_default=True,
    )
    eval_fillna(modin_groupby, pandas_groupby)
    eval_count(modin_groupby, pandas_groupby)
    eval_size(modin_groupby, pandas_groupby)
    eval_general(modin_groupby, pandas_groupby, lambda df: df.tail(n), is_default=True)
    eval_quantile(modin_groupby, pandas_groupby)
    eval_general(modin_groupby, pandas_groupby, lambda df: df.take(), is_default=True)
    eval___getattr__(modin_groupby, pandas_groupby, "col2")
    eval_groups(modin_groupby, pandas_groupby)


@pytest.mark.parametrize("is_by_category", [True, False])
def test_large_row_groupby(is_by_category):
    pandas_df = pandas.DataFrame(
        np.random.randint(0, 8, size=(100, 4)), columns=list("ABCD")
    )

    modin_df = from_pandas(pandas_df)

    by = [str(i) for i in pandas_df["A"].tolist()]

    if is_by_category:
        by = pandas.Categorical(by)

    n = 4

    modin_groupby = modin_df.groupby(by=by)
    pandas_groupby = pandas_df.groupby(by=by)

    modin_groupby_equals_pandas(modin_groupby, pandas_groupby)
    eval_ngroups(modin_groupby, pandas_groupby)
    eval_skew(modin_groupby, pandas_groupby)
    eval_general(modin_groupby, pandas_groupby, lambda df: df.ffill(), is_default=True)
    eval_general(
        modin_groupby,
        pandas_groupby,
        lambda df: df.sem(),
        modin_df_almost_equals_pandas,
        is_default=True,
    )
    eval_mean(modin_groupby, pandas_groupby)
    eval_any(modin_groupby, pandas_groupby)
    eval_min(modin_groupby, pandas_groupby)
    eval_general(modin_groupby, pandas_groupby, lambda df: df.idxmax(), is_default=True)
    eval_ndim(modin_groupby, pandas_groupby)
    eval_cumsum(modin_groupby, pandas_groupby)
    eval_general(
        modin_groupby,
        pandas_groupby,
        lambda df: df.pct_change(),
        modin_df_almost_equals_pandas,
        is_default=True,
    )
    eval_cummax(modin_groupby, pandas_groupby)

    apply_functions = [lambda df: df.sum(), lambda df: -df]
    for func in apply_functions:
        eval_apply(modin_groupby, pandas_groupby, func)

    eval_dtypes(modin_groupby, pandas_groupby)
    eval_general(modin_groupby, pandas_groupby, lambda df: df.first(), is_default=True)
    eval_general(
        modin_groupby, pandas_groupby, lambda df: df.backfill(), is_default=True
    )
    eval_cummin(modin_groupby, pandas_groupby)
    eval_general(modin_groupby, pandas_groupby, lambda df: df.bfill(), is_default=True)
    eval_general(modin_groupby, pandas_groupby, lambda df: df.idxmin(), is_default=True)
    # eval_prod(modin_groupby, pandas_groupby) causes overflows
    eval_std(modin_groupby, pandas_groupby)

    agg_functions = ["min", "max"]
    for func in agg_functions:
        eval_agg(modin_groupby, pandas_groupby, func)
        eval_aggregate(modin_groupby, pandas_groupby, func)

    eval_general(modin_groupby, pandas_groupby, lambda df: df.last(), is_default=True)
    eval_general(
        modin_groupby,
        pandas_groupby,
        lambda df: df.mad(),
        modin_df_almost_equals_pandas,
        is_default=True,
    )
    eval_rank(modin_groupby, pandas_groupby)
    eval_max(modin_groupby, pandas_groupby)
    eval_var(modin_groupby, pandas_groupby)
    eval_len(modin_groupby, pandas_groupby)
    eval_sum(modin_groupby, pandas_groupby)
    eval_ngroup(modin_groupby, pandas_groupby)
    eval_nunique(modin_groupby, pandas_groupby)
    eval_median(modin_groupby, pandas_groupby)
    eval_general(modin_groupby, pandas_groupby, lambda df: df.head(n), is_default=True)
    # eval_cumprod(modin_groupby, pandas_groupby) causes overflows
    eval_general(
        modin_groupby,
        pandas_groupby,
        lambda df: df.cov(),
        modin_df_almost_equals_pandas,
        is_default=True,
    )

    transform_functions = [lambda df: df + 4, lambda df: -df - 10]
    for func in transform_functions:
        eval_transform(modin_groupby, pandas_groupby, func)

    pipe_functions = [lambda dfgb: dfgb.sum()]
    for func in pipe_functions:
        eval_pipe(modin_groupby, pandas_groupby, func)

    eval_general(
        modin_groupby,
        pandas_groupby,
        lambda df: df.corr(),
        modin_df_almost_equals_pandas,
        is_default=True,
    )
    eval_fillna(modin_groupby, pandas_groupby)
    eval_count(modin_groupby, pandas_groupby)
    eval_size(modin_groupby, pandas_groupby)
    eval_general(modin_groupby, pandas_groupby, lambda df: df.tail(n), is_default=True)
    eval_quantile(modin_groupby, pandas_groupby)
    eval_general(modin_groupby, pandas_groupby, lambda df: df.take(), is_default=True)
    eval_groups(modin_groupby, pandas_groupby)


def test_simple_col_groupby():
    pandas_df = pandas.DataFrame(
        {
            "col1": [0, 3, 2, 3],
            "col2": [4, 1, 6, 7],
            "col3": [3, 8, 2, 10],
            "col4": [1, 13, 6, 15],
            "col5": [-4, 5, 6, -7],
        }
    )

    modin_df = from_pandas(pandas_df)

    by = [1, 2, 3, 2, 1]

    modin_groupby = modin_df.groupby(axis=1, by=by)
    pandas_groupby = pandas_df.groupby(axis=1, by=by)

    modin_groupby_equals_pandas(modin_groupby, pandas_groupby)
    eval_ngroups(modin_groupby, pandas_groupby)
    eval_skew(modin_groupby, pandas_groupby)
    eval_general(modin_groupby, pandas_groupby, lambda df: df.ffill(), is_default=True)
    eval_general(
        modin_groupby,
        pandas_groupby,
        lambda df: df.sem(),
        modin_df_almost_equals_pandas,
        is_default=True,
    )
    eval_mean(modin_groupby, pandas_groupby)
    eval_any(modin_groupby, pandas_groupby)
    eval_min(modin_groupby, pandas_groupby)
    eval_ndim(modin_groupby, pandas_groupby)

    eval_general(modin_groupby, pandas_groupby, lambda df: df.idxmax(), is_default=True)
    eval_general(modin_groupby, pandas_groupby, lambda df: df.idxmin(), is_default=True)
    eval_quantile(modin_groupby, pandas_groupby)

    # https://github.com/pandas-dev/pandas/issues/21127
    # eval_cumsum(modin_groupby, pandas_groupby)
    # eval_cummax(modin_groupby, pandas_groupby)
    # eval_cummin(modin_groupby, pandas_groupby)
    # eval_cumprod(modin_groupby, pandas_groupby)

    eval_general(
        modin_groupby,
        pandas_groupby,
        lambda df: df.pct_change(),
        modin_df_almost_equals_pandas,
        is_default=True,
    )
    apply_functions = [lambda df: -df, lambda df: df.sum(axis=1)]
    for func in apply_functions:
        eval_apply(modin_groupby, pandas_groupby, func)

    eval_general(modin_groupby, pandas_groupby, lambda df: df.first(), is_default=True)
    eval_general(
        modin_groupby, pandas_groupby, lambda df: df.backfill(), is_default=True
    )
    eval_general(modin_groupby, pandas_groupby, lambda df: df.bfill(), is_default=True)
    eval_prod(modin_groupby, pandas_groupby)
    eval_std(modin_groupby, pandas_groupby)
    eval_general(modin_groupby, pandas_groupby, lambda df: df.last(), is_default=True)
    eval_general(
        modin_groupby,
        pandas_groupby,
        lambda df: df.mad(),
        modin_df_almost_equals_pandas,
        is_default=True,
    )
    eval_max(modin_groupby, pandas_groupby)
    eval_var(modin_groupby, pandas_groupby)
    eval_len(modin_groupby, pandas_groupby)
    eval_sum(modin_groupby, pandas_groupby)

    # Pandas fails on this case with ValueError
    # eval_ngroup(modin_groupby, pandas_groupby)
    # eval_nunique(modin_groupby, pandas_groupby)
    eval_median(modin_groupby, pandas_groupby)
    eval_general(
        modin_groupby,
        pandas_groupby,
        lambda df: df.cov(),
        modin_df_almost_equals_pandas,
        is_default=True,
    )

    transform_functions = [lambda df: df + 4, lambda df: -df - 10]
    for func in transform_functions:
        eval_transform(modin_groupby, pandas_groupby, func)

    pipe_functions = [lambda dfgb: dfgb.sum()]
    for func in pipe_functions:
        eval_pipe(modin_groupby, pandas_groupby, func)

    eval_general(
        modin_groupby,
        pandas_groupby,
        lambda df: df.corr(),
        modin_df_almost_equals_pandas,
        is_default=True,
    )
    eval_fillna(modin_groupby, pandas_groupby)
    eval_count(modin_groupby, pandas_groupby)
    eval_size(modin_groupby, pandas_groupby)
    eval_general(modin_groupby, pandas_groupby, lambda df: df.take(), is_default=True)
    eval_groups(modin_groupby, pandas_groupby)


@pytest.mark.parametrize(
    "by", [np.random.randint(0, 100, size=2 ** 8), lambda x: x % 3, None]
)
@pytest.mark.parametrize("as_index_series_or_dataframe", [0, 1, 2])
def test_series_groupby(by, as_index_series_or_dataframe):
    if as_index_series_or_dataframe <= 1:
        as_index = as_index_series_or_dataframe == 1
        series_data = np.random.randint(97, 198, size=2 ** 8)
        modin_series = pd.Series(series_data)
        pandas_series = pandas.Series(series_data)
    else:
        as_index = True
        pandas_series = pandas.DataFrame(
            {
                "col1": [0, 1, 2, 3],
                "col2": [4, 5, 6, 7],
                "col3": [3, 8, 12, 10],
                "col4": [17, 13, 16, 15],
                "col5": [-4, -5, -6, -7],
            }
        )
        modin_series = from_pandas(pandas_series)
        if isinstance(by, np.ndarray) or by is None:
            by = np.random.randint(0, 100, size=len(pandas_series.index))

    n = 1

    try:
        pandas_groupby = pandas_series.groupby(by, as_index=as_index)
        if as_index_series_or_dataframe == 2:
            pandas_groupby = pandas_groupby["col1"]
    except Exception as e:
        with pytest.raises(type(e)):
            modin_series.groupby(by, as_index=as_index)
    else:
        modin_groupby = modin_series.groupby(by, as_index=as_index)
        if as_index_series_or_dataframe == 2:
            modin_groupby = modin_groupby["col1"]

        modin_groupby_equals_pandas(modin_groupby, pandas_groupby)
        eval_ngroups(modin_groupby, pandas_groupby)
        eval_general(
            modin_groupby, pandas_groupby, lambda df: df.ffill(), is_default=True
        )
        eval_general(
            modin_groupby,
            pandas_groupby,
            lambda df: df.sem(),
            modin_df_almost_equals_pandas,
            is_default=True,
        )
        eval_mean(modin_groupby, pandas_groupby)
        eval_any(modin_groupby, pandas_groupby)
        eval_min(modin_groupby, pandas_groupby)
        eval_general(
            modin_groupby, pandas_groupby, lambda df: df.idxmax(), is_default=True
        )
        eval_ndim(modin_groupby, pandas_groupby)
        eval_cumsum(modin_groupby, pandas_groupby)
        eval_general(
            modin_groupby,
            pandas_groupby,
            lambda df: df.pct_change(),
            modin_df_almost_equals_pandas,
            is_default=True,
        )
        eval_cummax(modin_groupby, pandas_groupby)

        apply_functions = [lambda df: df.sum(), min]
        for func in apply_functions:
            eval_apply(modin_groupby, pandas_groupby, func)

        eval_general(
            modin_groupby, pandas_groupby, lambda df: df.first(), is_default=True
        )
        eval_general(
            modin_groupby, pandas_groupby, lambda df: df.backfill(), is_default=True
        )
        eval_cummin(modin_groupby, pandas_groupby)
        eval_general(
            modin_groupby, pandas_groupby, lambda df: df.bfill(), is_default=True
        )
        eval_general(
            modin_groupby, pandas_groupby, lambda df: df.idxmin(), is_default=True
        )
        eval_prod(modin_groupby, pandas_groupby)
        if as_index:
            eval_std(modin_groupby, pandas_groupby)
            eval_var(modin_groupby, pandas_groupby)
            eval_skew(modin_groupby, pandas_groupby)

        agg_functions = ["min", "max"]
        for func in agg_functions:
            eval_agg(modin_groupby, pandas_groupby, func)
            eval_aggregate(modin_groupby, pandas_groupby, func)

        eval_general(
            modin_groupby, pandas_groupby, lambda df: df.last(), is_default=True
        )
        eval_general(
            modin_groupby,
            pandas_groupby,
            lambda df: df.mad(),
            modin_df_almost_equals_pandas,
            is_default=True,
        )
        eval_rank(modin_groupby, pandas_groupby)
        eval_max(modin_groupby, pandas_groupby)
        eval_len(modin_groupby, pandas_groupby)
        eval_sum(modin_groupby, pandas_groupby)
        eval_ngroup(modin_groupby, pandas_groupby)
        eval_nunique(modin_groupby, pandas_groupby)
        eval_median(modin_groupby, pandas_groupby)
        eval_general(
            modin_groupby, pandas_groupby, lambda df: df.head(n), is_default=True
        )
        eval_cumprod(modin_groupby, pandas_groupby)

        transform_functions = [lambda df: df + 4, lambda df: -df - 10]
        for func in transform_functions:
            eval_transform(modin_groupby, pandas_groupby, func)

        pipe_functions = [lambda dfgb: dfgb.sum()]
        for func in pipe_functions:
            eval_pipe(modin_groupby, pandas_groupby, func)

        eval_fillna(modin_groupby, pandas_groupby)
        eval_count(modin_groupby, pandas_groupby)
        eval_general(
            modin_groupby, pandas_groupby, lambda df: df.tail(n), is_default=True
        )
        eval_quantile(modin_groupby, pandas_groupby)
        eval_general(
            modin_groupby, pandas_groupby, lambda df: df.take(), is_default=True
        )
        eval_groups(modin_groupby, pandas_groupby)


def test_multi_column_groupby():
    pandas_df = pandas.DataFrame(
        {
            "col1": np.random.randint(0, 100, size=1000),
            "col2": np.random.randint(0, 100, size=1000),
            "col3": np.random.randint(0, 100, size=1000),
            "col4": np.random.randint(0, 100, size=1000),
            "col5": np.random.randint(0, 100, size=1000),
        },
        index=["row{}".format(i) for i in range(1000)],
    )

    modin_df = from_pandas(pandas_df)
    by = ["col1", "col2"]

    df_equals(modin_df.groupby(by).count(), pandas_df.groupby(by).count())

    with pytest.warns(UserWarning):
        for k, _ in modin_df.groupby(by):
            assert isinstance(k, tuple)

    by = ["row0", "row1"]
    with pytest.raises(KeyError):
        modin_df.groupby(by, axis=1).count()


def eval_ngroups(modin_groupby, pandas_groupby):
    assert modin_groupby.ngroups == pandas_groupby.ngroups


def eval_skew(modin_groupby, pandas_groupby):
    modin_df_almost_equals_pandas(modin_groupby.skew(), pandas_groupby.skew())


def eval_mean(modin_groupby, pandas_groupby):
    modin_df_almost_equals_pandas(modin_groupby.mean(), pandas_groupby.mean())


def eval_any(modin_groupby, pandas_groupby):
    df_equals(modin_groupby.any(), pandas_groupby.any())


def eval_min(modin_groupby, pandas_groupby):
    df_equals(modin_groupby.min(), pandas_groupby.min())


def eval_ndim(modin_groupby, pandas_groupby):
    assert modin_groupby.ndim == pandas_groupby.ndim


def eval_cumsum(modin_groupby, pandas_groupby, axis=0):
    df_equals(modin_groupby.cumsum(axis=axis), pandas_groupby.cumsum(axis=axis))


def eval_cummax(modin_groupby, pandas_groupby, axis=0):
    df_equals(modin_groupby.cummax(axis=axis), pandas_groupby.cummax(axis=axis))


def eval_apply(modin_groupby, pandas_groupby, func):
    df_equals(modin_groupby.apply(func), pandas_groupby.apply(func))


def eval_dtypes(modin_groupby, pandas_groupby):
    df_equals(modin_groupby.dtypes, pandas_groupby.dtypes)


def eval_cummin(modin_groupby, pandas_groupby, axis=0):
    df_equals(modin_groupby.cummin(axis=axis), pandas_groupby.cummin(axis=axis))


def eval_prod(modin_groupby, pandas_groupby):
    df_equals(modin_groupby.prod(), pandas_groupby.prod())


def eval_std(modin_groupby, pandas_groupby):
    modin_df_almost_equals_pandas(modin_groupby.std(), pandas_groupby.std())


def eval_aggregate(modin_groupby, pandas_groupby, func):
    df_equals(modin_groupby.aggregate(func), pandas_groupby.aggregate(func))


def eval_agg(modin_groupby, pandas_groupby, func):
    df_equals(modin_groupby.agg(func), pandas_groupby.agg(func))


def eval_rank(modin_groupby, pandas_groupby):
    df_equals(modin_groupby.rank(), pandas_groupby.rank())


def eval_max(modin_groupby, pandas_groupby):
    df_equals(modin_groupby.max(), pandas_groupby.max())


def eval_var(modin_groupby, pandas_groupby):
    modin_df_almost_equals_pandas(modin_groupby.var(), pandas_groupby.var())


def eval_len(modin_groupby, pandas_groupby):
    assert len(modin_groupby) == len(pandas_groupby)


def eval_sum(modin_groupby, pandas_groupby):
    df_equals(modin_groupby.sum(), pandas_groupby.sum())


def eval_ngroup(modin_groupby, pandas_groupby):
    df_equals(modin_groupby.ngroup(), pandas_groupby.ngroup())


def eval_nunique(modin_groupby, pandas_groupby):
    df_equals(modin_groupby.nunique(), pandas_groupby.nunique())


def eval_median(modin_groupby, pandas_groupby):
    modin_df_almost_equals_pandas(modin_groupby.median(), pandas_groupby.median())


def eval_cumprod(modin_groupby, pandas_groupby, axis=0):
    df_equals(modin_groupby.cumprod(), pandas_groupby.cumprod())
    df_equals(modin_groupby.cumprod(axis=axis), pandas_groupby.cumprod(axis=axis))


def eval_transform(modin_groupby, pandas_groupby, func):
    df_equals(modin_groupby.transform(func), pandas_groupby.transform(func))


def eval_fillna(modin_groupby, pandas_groupby):
    df_equals(
        modin_groupby.fillna(method="ffill"), pandas_groupby.fillna(method="ffill")
    )


def eval_count(modin_groupby, pandas_groupby):
    df_equals(modin_groupby.count(), pandas_groupby.count())


def eval_size(modin_groupby, pandas_groupby):
    df_equals(modin_groupby.size(), pandas_groupby.size())


def eval_pipe(modin_groupby, pandas_groupby, func):
    df_equals(modin_groupby.pipe(func), pandas_groupby.pipe(func))


def eval_quantile(modin_groupby, pandas_groupby):
    try:
        pandas_result = pandas_groupby.quantile(q=0.4)
    except Exception as e:
        with pytest.raises(type(e)):
            modin_groupby.quantile(q=0.4)
    else:
        df_equals(modin_groupby.quantile(q=0.4), pandas_result)


def eval___getattr__(modin_groupby, pandas_groupby, item):
    try:
        pandas_groupby = pandas_groupby[item]
        pandas_result = pandas_groupby.count()
    except Exception as e:
        with pytest.raises(type(e)):
            modin_groupby[item].count()
    else:
        modin_groupby = modin_groupby[item]
        modin_result = modin_groupby.count()
        df_equals(modin_result, pandas_result)


def eval_groups(modin_groupby, pandas_groupby):
    for k, v in modin_groupby.groups.items():
        assert v.equals(pandas_groupby.groups[k])


def eval_shift(modin_groupby, pandas_groupby):
    assert modin_groupby.groups == pandas_groupby.groups


def test_groupby_on_index_values_with_loop():
    length = 2 ** 6
    data = {
        "a": np.random.randint(0, 100, size=length),
        "b": np.random.randint(0, 100, size=length),
        "c": np.random.randint(0, 100, size=length),
    }
    idx = ["g1" if i % 3 != 0 else "g2" for i in range(length)]
    modin_df = pd.DataFrame(data, index=idx, columns=list("aba"))
    pandas_df = pandas.DataFrame(data, index=idx, columns=list("aba"))
    modin_groupby_obj = modin_df.groupby(modin_df.index)
    pandas_groupby_obj = pandas_df.groupby(pandas_df.index)

    modin_dict = {k: v for k, v in modin_groupby_obj}
    pandas_dict = {k: v for k, v in pandas_groupby_obj}

    for k in modin_dict:
        df_equals(modin_dict[k], pandas_dict[k])

    modin_groupby_obj = modin_df.groupby(modin_df.columns, axis=1)
    pandas_groupby_obj = pandas_df.groupby(pandas_df.columns, axis=1)

    modin_dict = {k: v for k, v in modin_groupby_obj}
    pandas_dict = {k: v for k, v in pandas_groupby_obj}

    for k in modin_dict:
        df_equals(modin_dict[k], pandas_dict[k])


def test_groupby_multiindex():
    frame_data = np.random.randint(0, 100, size=(2 ** 6, 2 ** 4))
    modin_df = pd.DataFrame(frame_data)
    pandas_df = pandas.DataFrame(frame_data)

    new_columns = pandas.MultiIndex.from_tuples(
        [(i // 4, i // 2, i) for i in modin_df.columns], names=["four", "two", "one"]
    )
    modin_df.columns = new_columns
    pandas_df.columns = new_columns
    modin_df.groupby(level=1, axis=1).sum()

    modin_df = modin_df.T
    pandas_df = pandas_df.T
    df_equals(modin_df.groupby(level=1).count(), pandas_df.groupby(level=1).count())
    df_equals(modin_df.groupby(by="four").count(), pandas_df.groupby(by="four").count())

    by = ["one", "two"]
    df_equals(modin_df.groupby(by=by).count(), pandas_df.groupby(by=by).count())


def test_agg_func_None_rename():
    pandas_df = pandas.DataFrame(
        {
            "col1": np.random.randint(0, 100, size=1000),
            "col2": np.random.randint(0, 100, size=1000),
            "col3": np.random.randint(0, 100, size=1000),
            "col4": np.random.randint(0, 100, size=1000),
        },
        index=["row{}".format(i) for i in range(1000)],
    )
    modin_df = from_pandas(pandas_df)

    modin_result = modin_df.groupby(["col1", "col2"]).agg(
        max=("col3", np.max), min=("col3", np.min)
    )
    pandas_result = pandas_df.groupby(["col1", "col2"]).agg(
        max=("col3", np.max), min=("col3", np.min)
    )
    df_equals(modin_result, pandas_result)


@pytest.mark.parametrize(
    "operation", ["quantile", "mean", "sum", "median", "unique", "cumprod"]
)
def test_agg_exceptions(operation):
    N = 256
    fill_data = [
        ("nan_column", [None, np.datetime64("2010")] * (N // 2)),
        (
            "date_column",
            [
                np.datetime64("2010"),
                np.datetime64("2011"),
                np.datetime64("2011-06-15T00:00"),
                np.datetime64("2009-01-01"),
            ]
            * (N // 4),
        ),
    ]

    data1 = {
        "column_to_by": ["foo", "bar", "baz", "bar"] * (N // 4),
        "nan_column": [None] * N,
    }

    data2 = {
        f"{key}{i}": value
        for key, value in fill_data
        for i in range(N // len(fill_data))
    }

    data = {**data1, **data2}

    eval_aggregation(*create_test_dfs(data), operation=operation)


@pytest.mark.parametrize(
    "kwargs",
    [
        {
            "Max": ("cnt", np.max),
            "Sum": ("cnt", np.sum),
            "Num": ("c", pd.Series.nunique),
            "Num1": ("c", pandas.Series.nunique),
        },
        {
            "func": {
                "Max": ("cnt", np.max),
                "Sum": ("cnt", np.sum),
                "Num": ("c", pd.Series.nunique),
                "Num1": ("c", pandas.Series.nunique),
            }
        },
    ],
)
def test_to_pandas_convertion(kwargs):
    data = {"a": [1, 2], "b": [3, 4], "c": [5, 6]}
    by = ["a", "b"]

    eval_aggregation(*create_test_dfs(data), by=by, **kwargs)


@pytest.mark.parametrize(
    # When True, do df[name], otherwise just use name
    "columns",
    [
        [(False, "a"), (False, "b"), (False, "c")],
        [(False, "a"), (False, "b")],
        [(True, "a"), (True, "b"), (True, "c")],
        [(True, "a"), (True, "b")],
        [(False, "a"), (False, "b"), (True, "c")],
        [(False, "a"), (True, "c")],
    ],
)
def test_mixed_columns(columns):
    def get_columns(df):
        return [df[name] if lookup else name for (lookup, name) in columns]

    data = {"a": [1, 1, 2], "b": [11, 11, 22], "c": [111, 111, 222]}

    df1 = pandas.DataFrame(data)
    df1 = pandas.concat([df1])
    ref = df1.groupby(get_columns(df1)).size()

    df2 = pd.DataFrame(data)
    df2 = pd.concat([df2])
    exp = df2.groupby(get_columns(df2)).size()
    df_equals(ref, exp)<|MERGE_RESOLUTION|>--- conflicted
+++ resolved
@@ -16,9 +16,6 @@
 import numpy as np
 import modin.pandas as pd
 from modin.pandas.utils import from_pandas, to_pandas
-<<<<<<< HEAD
-from .utils import df_equals, check_df_columns_have_nans
-=======
 from .utils import (
     df_equals,
     check_df_columns_have_nans,
@@ -26,7 +23,6 @@
     eval_general,
     df_categories_equals,
 )
->>>>>>> 79be7d6f
 
 pd.DEFAULT_NPARTITIONS = 4
 
@@ -285,17 +281,10 @@
     eval_ndim(modin_groupby, pandas_groupby)
     if not check_df_columns_have_nans(modin_df, by):
         # cum* functions produce undefined results for columns with NaNs so we run them only when "by" columns contain no NaNs
-<<<<<<< HEAD
-        eval_cumsum(modin_groupby, pandas_groupby)
-        eval_cummax(modin_groupby, pandas_groupby)
-        eval_cummin(modin_groupby, pandas_groupby)
-        eval_cumprod(modin_groupby, pandas_groupby)
-=======
         eval_general(modin_groupby, pandas_groupby, lambda df: df.cumsum(axis=0))
         eval_general(modin_groupby, pandas_groupby, lambda df: df.cummax(axis=0))
         eval_general(modin_groupby, pandas_groupby, lambda df: df.cummin(axis=0))
         eval_general(modin_groupby, pandas_groupby, lambda df: df.cumprod(axis=0))
->>>>>>> 79be7d6f
 
     eval_general(
         modin_groupby,
@@ -357,16 +346,12 @@
         # Pandas groupby.transform does not work correctly with NaN values in grouping columns. See Pandas bug 17093.
         transform_functions = [lambda df: df + 4, lambda df: -df - 10]
         for func in transform_functions:
-<<<<<<< HEAD
-            eval_transform(modin_groupby, pandas_groupby, func)
-=======
             eval_general(
                 modin_groupby,
                 pandas_groupby,
                 lambda df: df.transform(func),
                 check_exception_type=None,
             )
->>>>>>> 79be7d6f
 
     pipe_functions = [lambda dfgb: dfgb.sum()]
     for func in pipe_functions:
@@ -381,13 +366,9 @@
     )
     eval_fillna(modin_groupby, pandas_groupby)
     eval_count(modin_groupby, pandas_groupby)
-<<<<<<< HEAD
-    eval_size(modin_groupby, pandas_groupby)
-=======
     eval_general(
         modin_groupby, pandas_groupby, lambda df: df.size(), check_exception_type=None
     )
->>>>>>> 79be7d6f
     eval_general(modin_groupby, pandas_groupby, lambda df: df.tail(n), is_default=True)
     eval_quantile(modin_groupby, pandas_groupby)
     eval_general(modin_groupby, pandas_groupby, lambda df: df.take(), is_default=True)
