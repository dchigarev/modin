--- conflicted
+++ resolved
@@ -2397,26 +2397,6 @@
             lambda df: np.mean,
         ],
     )
-<<<<<<< HEAD
-    @pytest.mark.parametrize("dropna", [True, False])
-    @pytest.mark.parametrize("observed", [False])
-    def test_pivot_table(self, data, index, columns, values, aggfunc, dropna, observed):
-        # for some data from test_data_values with `dropna=False` requires extremely large amount
-        # of memory, so testing that case with more simple data
-        if not dropna:
-            data = {
-                "A": ["one", "one", "two", "three"] * 6,
-                "B": ["A", "B", "C"] * 8,
-                "C": ["foo", "foo", "foo", "bar", "bar", "bar"] * 4,
-                "D": np.random.randn(24),
-                "E": np.random.randn(24),
-                "F": [
-                    np.datetime64(f"2013-0{i}-{j}")
-                    for i in range(1, 7)
-                    for j in range(10, 17)
-                ],
-            }
-=======
     @pytest.mark.parametrize("dropna", [False, True])
     @pytest.mark.parametrize("observed", [False])
     def test_pivot_table(self, data, index, columns, values, aggfunc, dropna, observed):
@@ -2425,7 +2405,6 @@
         if not dropna and get_args_ids()[-1] != "simple":
             return
 
->>>>>>> 2f82083b
         eval_general(
             *create_test_dfs(data),
             operation=lambda df, *args, **kwargs: df.pivot_table(*args, **kwargs),
