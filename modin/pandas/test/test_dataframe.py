--- conflicted
+++ resolved
@@ -2388,13 +2388,7 @@
         with pytest.warns(UserWarning):
             df.pivot(index="foo", columns="bar", values="baz")
 
-<<<<<<< HEAD
-    @pytest.mark.parametrize(
-        "data", test_data_with_simple_values, ids=test_data_with_simple_keys
-    )
-=======
-    @pytest.mark.parametrize("data", test_data_values, ids=test_data_keys)
->>>>>>> 9f8c066b
+    @pytest.mark.parametrize("data", test_data_values, ids=test_data_keys)
     @pytest.mark.parametrize(
         "index",
         [
@@ -2427,11 +2421,7 @@
             check_exception_type=None,
         )
 
-<<<<<<< HEAD
-    @pytest.mark.parametrize("data", [test_data_with_simple_values[0]])
-=======
     @pytest.mark.parametrize("data", [test_data_values[0]])
->>>>>>> 9f8c066b
     @pytest.mark.parametrize(
         "index", [lambda df: df.columns[0]],
     )
