--- conflicted
+++ resolved
@@ -2377,11 +2377,6 @@
             pd.DataFrame(data).pct_change()
 
     @pytest.mark.parametrize("data", test_data_values, ids=test_data_keys)
-<<<<<<< HEAD
-    @pytest.mark.parametrize("index", [lambda df: df.columns[0], None])
-    @pytest.mark.parametrize("columns", [lambda df: df.columns[len(df.columns) // 2], None])
-    @pytest.mark.parametrize(
-=======
     @pytest.mark.parametrize(
         "index", [lambda df: df.columns[0], lambda df: df[df.columns[0]].values, None]
     )
@@ -2389,7 +2384,7 @@
         "columns", [lambda df: df.columns[len(df.columns) // 2], None]
     )
     @pytest.mark.parametrize(
->>>>>>> 9d68c39a
+
         "values", [lambda df: df.columns[-1], lambda df: df.columns[-3:-1], None]
     )
     def test_pivot(self, data, index, columns, values):
