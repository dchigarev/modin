--- conflicted
+++ resolved
@@ -411,9 +411,6 @@
     pandas_series = pandas.Series(data)
     modin_result = pd.to_numeric(modin_series, errors=errors, downcast=downcast)
     pandas_result = pandas.to_numeric(pandas_series, errors=errors, downcast=downcast)
-<<<<<<< HEAD
-    df_equals(modin_result, pandas_result)
-=======
     df_equals(modin_result, pandas_result)
 
 
@@ -439,5 +436,4 @@
         ), f"Indices at axis {axis} are different!"
         assert md_df.axes[axis].equal_levels(
             pd_df.axes[axis]
-        ), f"Levels of indices at axis {axis} are different!"
->>>>>>> 79be7d6f
+        ), f"Levels of indices at axis {axis} are different!"