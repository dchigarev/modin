--- conflicted
+++ resolved
@@ -40,13 +40,6 @@
 
 
 def from_arrow(at):
-<<<<<<< HEAD
-    """Converts an arrow Table to a Modin DataFrame.
-    Args:
-        at (pyarrow table): The Arrow table to convert.
-
-    Returns:
-=======
     """Converts an Arrow Table to a Modin DataFrame.
 
     Parameters
@@ -57,7 +50,6 @@
     Returns
     -------
     DataFrame
->>>>>>> a1fa46a0
         A new Modin DataFrame object.
     """
     from modin.data_management.dispatcher import EngineDispatcher
