--- conflicted
+++ resolved
@@ -1482,15 +1482,6 @@
         """
         axis = self._get_axis_number(axis)
         if level is not None:
-<<<<<<< HEAD
-            return self._default_to_pandas(
-                "kurt",
-                axis=axis,
-                skipna=skipna,
-                level=level,
-                numeric_only=numeric_only,
-                **kwargs,
-=======
             func_kwargs = {
                 "skipna": skipna,
                 "level": level,
@@ -1501,7 +1492,6 @@
                 query_compiler=self._query_compiler._apply_text_func_elementwise(
                     "kurt", axis, **func_kwargs
                 )
->>>>>>> 79be7d6f
             )
 
         if numeric_only:
