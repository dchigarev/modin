# Licensed to Modin Development Team under one or more contributor license agreements.
# See the NOTICE file distributed with this work for additional information regarding
# copyright ownership.  The Modin Development Team licenses this file to you under the
# Apache License, Version 2.0 (the "License"); you may not use this file except in
# compliance with the License.  You may obtain a copy of the License at
#
#     http://www.apache.org/licenses/LICENSE-2.0
#
# Unless required by applicable law or agreed to in writing, software distributed under
# the License is distributed on an "AS IS" BASIS, WITHOUT WARRANTIES OR CONDITIONS OF
# ANY KIND, either express or implied. See the License for the specific language
# governing permissions and limitations under the License.

import os
import pandas
import pandas.core.groupby
from pandas.core.dtypes.common import is_list_like
import pandas.core.common as com

from modin.error_message import ErrorMessage

from .utils import _inherit_docstrings
from .series import Series


@_inherit_docstrings(
    pandas.core.groupby.DataFrameGroupBy,
    excluded=[
        pandas.core.groupby.DataFrameGroupBy,
        pandas.core.groupby.DataFrameGroupBy.__init__,
    ],
)
class DataFrameGroupBy(object):
    def __init__(
        self,
        df,
        by,
        axis,
        level,
        as_index,
        sort,
        group_keys,
        squeeze,
        idx_name,
        drop,
        **kwargs,
    ):
        self._axis = axis
        self._idx_name = idx_name
        self._df = df
        self._query_compiler = self._df._query_compiler
        self._columns = self._query_compiler.columns
        self._by = by
        self._drop = drop

        if (
            level is None
            and is_list_like(by)
            or isinstance(by, type(self._query_compiler))
        ):
            # This tells us whether or not there are multiple columns/rows in the groupby
            self._is_multi_by = (
                isinstance(by, type(self._query_compiler)) and len(by.columns) > 1
            ) or (
                not isinstance(by, type(self._query_compiler))
                and axis == 0
                and all(obj in self._query_compiler.columns for obj in self._by)
            )
        else:
            self._is_multi_by = False
        self._level = level
        self._kwargs = {
            "level": level,
            "sort": sort,
            "as_index": as_index,
            "group_keys": group_keys,
            "squeeze": squeeze,
        }
        self._kwargs.update(kwargs)

    @property
    def _index(self):
        return self._query_compiler.index

    @property
    def _sort(self):
        return self._kwargs.get("sort")

    @property
    def _as_index(self):
        return self._kwargs.get("as_index")

    def __getattr__(self, key):
        """Afer regular attribute access, looks up the name in the columns

        Args:
            key (str): Attribute name.

        Returns:
            The value of the attribute.
        """
        try:
            return object.__getattribute__(self, key)
        except AttributeError as e:
            if key in self._columns:
                return self._default_to_pandas(lambda df: df.__getitem__(key))
            raise e

    _index_grouped_cache = None

    @property
    def _index_grouped(self):
        if self._index_grouped_cache is None:
            if hasattr(self._by, "columns") and len(self._by.columns) > 1:
                by = list(self._by.columns)
                is_multi_by = True
            else:
                by = self._by
                is_multi_by = self._is_multi_by
            if is_multi_by:
                # Because we are doing a collect (to_pandas) here and then groupby, we
                # end up using pandas implementation. Add the warning so the user is
                # aware.
                ErrorMessage.catch_bugs_and_request_email(self._axis == 1)
                ErrorMessage.default_to_pandas("Groupby with multiple columns")
                self._index_grouped_cache = {
                    k: v.index
                    for k, v in self._df._query_compiler.getitem_column_array(by)
                    .to_pandas()
                    .groupby(by=by)
                }
            else:
                if isinstance(self._by, type(self._query_compiler)):
                    by = self._by.to_pandas().squeeze().values
                else:
                    by = self._by
                if self._axis == 0:
                    self._index_grouped_cache = self._index.groupby(by)
                else:
                    self._index_grouped_cache = self._columns.groupby(by)
        return self._index_grouped_cache

    @property
    def _iter(self):
        from .dataframe import DataFrame

        group_ids = self._index_grouped.keys()
        if self._axis == 0:
            return (
                (
                    k,
                    DataFrame(
                        query_compiler=self._query_compiler.getitem_row_array(
                            self._index.get_indexer_for(self._index_grouped[k].unique())
                        )
                    ),
                )
                for k in (sorted(group_ids) if self._sort else group_ids)
            )
        else:
            return (
                (
                    k,
                    DataFrame(
                        query_compiler=self._query_compiler.getitem_column_array(
                            self._index_grouped[k].unique()
                        )
                    ),
                )
                for k in (sorted(group_ids) if self._sort else group_ids)
            )

    @property
    def ngroups(self):
        return len(self)

    def skew(self, **kwargs):
        return self._apply_agg_function(lambda df: df.skew(**kwargs))

    def ffill(self, limit=None):
        return self._default_to_pandas(lambda df: df.ffill(limit=limit))

    def sem(self, ddof=1):
        return self._default_to_pandas(lambda df: df.sem(ddof=ddof))

    def mean(self, *args, **kwargs):
        return self._apply_agg_function(lambda df: df.mean(*args, **kwargs))

    def any(self, **kwargs):
        return self._wrap_aggregation(
            type(self._query_compiler).groupby_any,
            lambda df, **kwargs: df.any(**kwargs),
            numeric_only=False,
            **kwargs,
        )

    @property
    def plot(self):  # pragma: no cover
        return self._default_to_pandas(lambda df: df.plot)

    def ohlc(self):
        return self._default_to_pandas(lambda df: df.ohlc())

    def __bytes__(self):
        return self._default_to_pandas(lambda df: df.__bytes__())

    @property
    def tshift(self):
        return self._default_to_pandas(lambda df: df.tshift)

    @property
    def groups(self):
        return self._index_grouped

    def min(self, **kwargs):
        return self._wrap_aggregation(
            type(self._query_compiler).groupby_min,
            lambda df, **kwargs: df.min(**kwargs),
            numeric_only=False,
            **kwargs,
        )

    def idxmax(self):
        return self._default_to_pandas(lambda df: df.idxmax())

    @property
    def ndim(self):
        return 2  # ndim is always 2 for DataFrames

    def shift(self, periods=1, freq=None, axis=0):
        return self._default_to_pandas(
            lambda df: df.shift(periods=periods, freq=freq, axis=axis)
        )

    def nth(self, n, dropna=None):
        return self._default_to_pandas(lambda df: df.nth(n, dropna=dropna))

    def cumsum(self, axis=0, *args, **kwargs):
        result = self._apply_agg_function(lambda df: df.cumsum(axis, *args, **kwargs))
        # pandas does not name the index on cumsum
        result.index.name = None
        return result

    @property
    def indices(self):
        return self._index_grouped

    def pct_change(self):
        return self._default_to_pandas(lambda df: df.pct_change())

    def filter(self, func, dropna=True, *args, **kwargs):
        return self._default_to_pandas(
            lambda df: df.filter(func, dropna=dropna, *args, **kwargs)
        )

    def cummax(self, axis=0, **kwargs):
        result = self._apply_agg_function(lambda df: df.cummax(axis, **kwargs))
        # pandas does not name the index on cummax
        result.index.name = None
        return result

    def apply(self, func, *args, **kwargs):
        return self._apply_agg_function(
            # Grouping column in never dropped in groupby.apply, so drop=False
            lambda df: df.apply(func, *args, **kwargs),
            drop=False,
        )

    @property
    def dtypes(self):
        if self._axis == 1:
            raise ValueError("Cannot call dtypes on groupby with axis=1")
        return self._apply_agg_function(lambda df: df.dtypes, drop=self._as_index)

    def first(self, **kwargs):
        return self._default_to_pandas(lambda df: df.first(**kwargs))

    def backfill(self, limit=None):
        return self.bfill(limit)

    def __getitem__(self, key):
        kwargs = self._kwargs.copy()
        # Most of time indexing DataFrameGroupBy results in another DataFrameGroupBy object unless circumstances are
        # special in which case SeriesGroupBy has to be returned. Such circumstances are when key equals to a single
        # column name and is not a list of column names or list of one column name.
        make_dataframe = True
        if self._drop and self._as_index:
            if not isinstance(key, list):
                key = [key]
                kwargs["squeeze"] = True
                make_dataframe = False
        # When `as_index` is False, pandas will always convert to a `DataFrame`, we
        # convert to a list here so that the result will be a `DataFrame`.
        elif not self._as_index and not isinstance(key, list):
            # Sometimes `__getitem__` doesn't only get the item, it also gets the `by`
            # column. This logic is here to ensure that we also get the `by` data so
            # that it is there for `as_index=False`.
            if (
                isinstance(self._by, type(self._query_compiler))
                and all(c in self._columns for c in self._by.columns)
                and self._drop
            ):
<<<<<<< HEAD
                key = [key] + list(self._by.columns)
=======
                key = list(self._by.columns) + [key]
>>>>>>> 79be7d6f
            else:
                key = [key]
        if isinstance(key, list) and (make_dataframe or not self._as_index):
            return DataFrameGroupBy(
                self._df[key],
                self._by,
                self._axis,
                idx_name=self._idx_name,
                drop=self._drop,
                **kwargs,
            )
        return SeriesGroupBy(
            self._df[key],
            self._by,
            self._axis,
            idx_name=self._idx_name,
            drop=False,
            **kwargs,
        )

    def cummin(self, axis=0, **kwargs):
        result = self._apply_agg_function(lambda df: df.cummin(axis=axis, **kwargs))
        # pandas does not name the index on cummin
        result.index.name = None
        return result

    def bfill(self, limit=None):
        return self._default_to_pandas(lambda df: df.bfill(limit=limit))

    def idxmin(self):
        return self._default_to_pandas(lambda df: df.idxmin())

    def prod(self, **kwargs):
        return self._wrap_aggregation(
            type(self._query_compiler).groupby_prod,
            lambda df, **kwargs: df.prod(**kwargs),
            **kwargs,
        )

    def std(self, ddof=1, *args, **kwargs):
        return self._apply_agg_function(lambda df: df.std(ddof, *args, **kwargs))

    def aggregate(self, func=None, *args, **kwargs):
        if self._axis != 0:
            # This is not implemented in pandas,
            # so we throw a different message
            raise NotImplementedError("axis other than 0 is not supported")

<<<<<<< HEAD
        if isinstance(arg, dict):
            if any(i not in self._df.columns for i in arg.keys()):
                from pandas.core.base import SpecificationError

                raise SpecificationError("nested renamer is not supported")
            else:
                # We convert to the string version of the
                func_dict = {
                    k: v
                    if not callable(v) or v.__name__ not in dir(self)
                    else v.__name__
                    for k, v in arg.items()
                }
                from .concat import concat

                return type(self._df)(
                    query_compiler=self._df[
                        list(func_dict.keys())
                    ]._query_compiler.groupby_dict_agg(
                        self._by, func_dict, self._kwargs, kwargs, drop=self._drop
                    )
                )
=======
        if func is None or is_list_like(func):
            return self._default_to_pandas(
                lambda df, *args, **kwargs: df.aggregate(func, *args, **kwargs),
                *args,
                **kwargs,
            )

        if isinstance(func, str):
            agg_func = getattr(self, func, None)
            if callable(agg_func):
                return agg_func(*args, **kwargs)

>>>>>>> 79be7d6f
        return self._apply_agg_function(
            lambda df, *args, **kwargs: df.aggregate(func, *args, **kwargs),
            drop=self._as_index,
            *args,
            **kwargs,
        )

    agg = aggregate

    def last(self, **kwargs):
        return self._default_to_pandas(lambda df: df.last(**kwargs))

    def mad(self, **kwargs):
        return self._default_to_pandas(lambda df: df.mad(**kwargs))

    def rank(self, **kwargs):
        result = self._apply_agg_function(lambda df: df.rank(**kwargs))
        # pandas does not name the index on rank
        result.index.name = None
        return result

    @property
    def corrwith(self):
        return self._default_to_pandas(lambda df: df.corrwith)

    def pad(self, limit=None):
        return self._default_to_pandas(lambda df: df.pad(limit=limit))

    def max(self, **kwargs):
        return self._wrap_aggregation(
            type(self._query_compiler).groupby_max,
            lambda df, **kwargs: df.max(**kwargs),
            numeric_only=False,
            **kwargs,
        )

    def var(self, ddof=1, *args, **kwargs):
        return self._apply_agg_function(lambda df: df.var(ddof, *args, **kwargs))

    def get_group(self, name, obj=None):
        return self._default_to_pandas(lambda df: df.get_group(name, obj=obj))

    def __len__(self):
        return len(self._index_grouped)

    def all(self, **kwargs):
        return self._wrap_aggregation(
            type(self._query_compiler).groupby_all,
            lambda df, **kwargs: df.all(**kwargs),
            numeric_only=False,
            **kwargs,
        )

    def size(self):
        if self._axis == 0:
            # Size always works in as_index=True mode so it is necessary to make a
            #  copy of _kwargs and change as_index in it
            kwargs = self._kwargs.copy()
            kwargs["as_index"] = True
            work_object = SeriesGroupBy(
                self._df[self._df.columns[0]],
                self._by,
                self._axis,
                drop=False,
                idx_name=None,
                **kwargs,
            )
            result = work_object._wrap_aggregation(
                type(work_object._query_compiler).groupby_size,
                lambda df: df.size(),
                numeric_only=False,
            )
            series_result = Series(query_compiler=result._query_compiler)
            # Pandas does not name size() output
            series_result.name = None
<<<<<<< HEAD
            return series_result
=======
            return series_result.fillna(0)
>>>>>>> 79be7d6f
        else:
            return DataFrameGroupBy(
                self._df.T,
                self._by,
                0,
                drop=self._drop,
                idx_name=self._idx_name,
                **self._kwargs,
            ).size()

    def sum(self, **kwargs):
        return self._wrap_aggregation(
            type(self._query_compiler).groupby_sum,
            lambda df, **kwargs: df.sum(**kwargs),
            **kwargs,
        )

    def describe(self, **kwargs):
        return self._default_to_pandas(lambda df: df.describe(**kwargs))

    def boxplot(
        self,
        grouped,
        subplots=True,
        column=None,
        fontsize=None,
        rot=0,
        grid=True,
        ax=None,
        figsize=None,
        layout=None,
        **kwargs,
    ):
        return self._default_to_pandas(
            lambda df: df.boxplot(
                grouped,
                subplots=subplots,
                column=column,
                fontsize=fontsize,
                rot=rot,
                grid=grid,
                ax=ax,
                figsize=figsize,
                layout=layout,
                **kwargs,
            )
        )

    def ngroup(self, ascending=True):
        return self._default_to_pandas(lambda df: df.ngroup(ascending))

    def nunique(self, dropna=True):
        return self._apply_agg_function(lambda df: df.nunique(dropna), drop=False)

    def resample(self, rule, *args, **kwargs):
        return self._default_to_pandas(lambda df: df.resample(rule, *args, **kwargs))

    def median(self, **kwargs):
        return self._apply_agg_function(lambda df: df.median(**kwargs))

    def head(self, n=5):
        return self._default_to_pandas(lambda df: df.head(n))

    def cumprod(self, axis=0, *args, **kwargs):
        result = self._apply_agg_function(lambda df: df.cumprod(axis, *args, **kwargs))
        # pandas does not name the index on cumprod
        result.index.name = None
        return result

    def __iter__(self):
        return self._iter.__iter__()

    def cov(self):
        return self._default_to_pandas(lambda df: df.cov())

    def transform(self, func, *args, **kwargs):
        result = self._apply_agg_function(
            lambda df: df.transform(func, *args, **kwargs)
        )
        # pandas does not name the index on transform
        result.index.name = None
        return result

    def corr(self, **kwargs):
        return self._default_to_pandas(lambda df: df.corr(**kwargs))

    def fillna(self, **kwargs):
        result = self._apply_agg_function(
            lambda df: df.fillna(**kwargs), drop=self._as_index
        )
        # pandas does not name the index on fillna
        result.index.name = None
        return result

    def count(self, **kwargs):
<<<<<<< HEAD
        return self._wrap_aggregation(
=======
        result = self._wrap_aggregation(
>>>>>>> 79be7d6f
            type(self._query_compiler).groupby_count,
            lambda df, **kwargs: df.count(**kwargs),
            numeric_only=False,
            **kwargs,
        )
        # pandas do it in case of Series
        if isinstance(result, Series):
            result = result.fillna(0)
        return result

    def pipe(self, func, *args, **kwargs):
        return com.pipe(self, func, *args, **kwargs)

    def cumcount(self, ascending=True):
        result = self._default_to_pandas(lambda df: df.cumcount(ascending=ascending))
        # pandas does not name the index on cumcount
        result.index.name = None
        return result

    def tail(self, n=5):
        return self._default_to_pandas(lambda df: df.tail(n))

    # expanding and rolling are unique cases and need to likely be handled
    # separately. They do not appear to be commonly used.
    def expanding(self, *args, **kwargs):
        return self._default_to_pandas(lambda df: df.expanding(*args, **kwargs))

    def rolling(self, *args, **kwargs):
        return self._default_to_pandas(lambda df: df.rolling(*args, **kwargs))

    def hist(self):
        return self._default_to_pandas(lambda df: df.hist())

    def quantile(self, q=0.5, **kwargs):
        import numpy as np

        if self.ndim > 1:
            if self._df.dtypes.map(lambda x: x == np.dtype("O")).any():
                raise TypeError(
                    "'quantile' cannot be performed against 'object' dtypes!"
                )
        elif self._df.dtypes == np.dtype("O"):
            raise TypeError("'quantile' cannot be performed against 'object' dtypes!")
        if is_list_like(q):
            return self._default_to_pandas(lambda df: df.quantile(q=q, **kwargs))

        return self._apply_agg_function(lambda df: df.quantile(q, **kwargs))

    def diff(self):
        return self._default_to_pandas(lambda df: df.diff())

    def take(self, **kwargs):
        return self._default_to_pandas(lambda df: df.take(**kwargs))

    def _wrap_aggregation(
        self, qc_method, default_func, drop=True, numeric_only=True, **kwargs
    ):
        """Perform common metadata transformations and apply groupby functions.

        Parameters
        ----------
        qc_method : callable
            The query compiler method to call.
        default_func : callable
            The function to call if we need to default to pandas.
        drop : bool
            Whether or not to the grouping columns should be dropped on this operation.
        numeric_only : bool
            True for numeric only computations, False otherwise.
        kwargs
            The keyword arguments to be passed to the calling function.

        Returns
        -------
        DataFrame or Series
            Returns the same type as `self._df`.
        """
        if not isinstance(self._by, type(self._query_compiler)) or self._axis != 0:
            return self._default_to_pandas(default_func, **kwargs)
        # For aggregations, pandas behavior does this for the result.
        # For other operations it does not, so we wait until there is an aggregation to
        # actually perform this operation.
        if drop and self._drop and self._as_index:
            groupby_qc = self._query_compiler.drop(columns=self._by.columns)
        else:
            groupby_qc = self._query_compiler

        result = type(self._df)(
            query_compiler=qc_method(
                query_compiler=groupby_qc,
                by=self._by,
                axis=self._axis,
                groupby_args=self._kwargs,
                map_args=kwargs,
                reduce_args=kwargs,
                numeric_only=numeric_only,
                drop=self._drop,
            )
        )
        if self._kwargs.get("squeeze", False):
            return result.squeeze()
        return result

    def _apply_agg_function(self, f, drop=True, *args, **kwargs):
        """Perform aggregation and combine stages based on a given function.

        Args:
            f: The function to apply to each group.

        Returns:
             A new combined DataFrame with the result of all groups.
        """
        assert callable(f), "'{0}' object is not callable".format(type(f))

        if self._is_multi_by:
            return self._default_to_pandas(f, *args, **kwargs)

        if isinstance(self._by, type(self._query_compiler)):
            by = self._by.to_pandas().squeeze()
        else:
            by = self._by

        # For aggregations, pandas behavior does this for the result.
        # For other operations it does not, so we wait until there is an aggregation to
        # actually perform this operation.
        if self._idx_name is not None and drop and self._drop:
            groupby_qc = self._query_compiler.drop(columns=[self._idx_name])
        else:
            groupby_qc = self._query_compiler
        new_manager = groupby_qc.groupby_agg(
            by, self._axis, f, self._kwargs, kwargs, drop=self._drop
        )
        if self._idx_name is not None and self._as_index:
            new_manager.index.name = self._idx_name
        result = type(self._df)(query_compiler=new_manager)
        if self._kwargs.get("squeeze", False):
            return result.squeeze()
        return result

    def _default_to_pandas(self, f, *args, **kwargs):
        """Defailts the execution of this function to pandas.

        Args:
            f: The function to apply to each group.

        Returns:
             A new Modin DataFrame with the result of the pandas function.
        """
        if (
            isinstance(self._by, type(self._query_compiler))
            and len(self._by.columns) == 1
        ):
            by = self._by.columns[0] if self._drop else self._by.to_pandas().squeeze()
        elif isinstance(self._by, type(self._query_compiler)):
            by = list(self._by.columns)
        else:
            by = self._by

        def groupby_on_multiple_columns(df, *args, **kwargs):
            return f(
                df.groupby(by=by, axis=self._axis, **self._kwargs), *args, **kwargs
            )

        return self._df._default_to_pandas(groupby_on_multiple_columns, *args, **kwargs)


if os.environ.get("MODIN_EXPERIMENTAL", "").title() == "True":
    from modin.experimental.cloud.meta_magic import make_wrapped_class

    make_wrapped_class(DataFrameGroupBy, "make_dataframe_groupby_wrapper")


class SeriesGroupBy(DataFrameGroupBy):
    @property
    def ndim(self):
        return 1  # ndim is always 1 for Series

    @property
    def _iter(self):
        group_ids = self._index_grouped.keys()
        if self._axis == 0:
            return (
                (
                    k,
                    Series(
                        query_compiler=self._query_compiler.getitem_row_array(
                            self._index.get_indexer_for(self._index_grouped[k].unique())
                        )
                    ),
                )
                for k in (sorted(group_ids) if self._sort else group_ids)
            )
        else:
            return (
                (
                    k,
                    Series(
                        query_compiler=self._query_compiler.getitem_column_array(
                            self._index_grouped[k].unique()
                        )
                    ),
                )
                for k in (sorted(group_ids) if self._sort else group_ids)
            )<|MERGE_RESOLUTION|>--- conflicted
+++ resolved
@@ -300,11 +300,7 @@
                 and all(c in self._columns for c in self._by.columns)
                 and self._drop
             ):
-<<<<<<< HEAD
-                key = [key] + list(self._by.columns)
-=======
                 key = list(self._by.columns) + [key]
->>>>>>> 79be7d6f
             else:
                 key = [key]
         if isinstance(key, list) and (make_dataframe or not self._as_index):
@@ -353,30 +349,6 @@
             # so we throw a different message
             raise NotImplementedError("axis other than 0 is not supported")
 
-<<<<<<< HEAD
-        if isinstance(arg, dict):
-            if any(i not in self._df.columns for i in arg.keys()):
-                from pandas.core.base import SpecificationError
-
-                raise SpecificationError("nested renamer is not supported")
-            else:
-                # We convert to the string version of the
-                func_dict = {
-                    k: v
-                    if not callable(v) or v.__name__ not in dir(self)
-                    else v.__name__
-                    for k, v in arg.items()
-                }
-                from .concat import concat
-
-                return type(self._df)(
-                    query_compiler=self._df[
-                        list(func_dict.keys())
-                    ]._query_compiler.groupby_dict_agg(
-                        self._by, func_dict, self._kwargs, kwargs, drop=self._drop
-                    )
-                )
-=======
         if func is None or is_list_like(func):
             return self._default_to_pandas(
                 lambda df, *args, **kwargs: df.aggregate(func, *args, **kwargs),
@@ -389,7 +361,6 @@
             if callable(agg_func):
                 return agg_func(*args, **kwargs)
 
->>>>>>> 79be7d6f
         return self._apply_agg_function(
             lambda df, *args, **kwargs: df.aggregate(func, *args, **kwargs),
             drop=self._as_index,
@@ -465,11 +436,7 @@
             series_result = Series(query_compiler=result._query_compiler)
             # Pandas does not name size() output
             series_result.name = None
-<<<<<<< HEAD
-            return series_result
-=======
             return series_result.fillna(0)
->>>>>>> 79be7d6f
         else:
             return DataFrameGroupBy(
                 self._df.T,
@@ -565,11 +532,7 @@
         return result
 
     def count(self, **kwargs):
-<<<<<<< HEAD
-        return self._wrap_aggregation(
-=======
         result = self._wrap_aggregation(
->>>>>>> 79be7d6f
             type(self._query_compiler).groupby_count,
             lambda df, **kwargs: df.count(**kwargs),
             numeric_only=False,
