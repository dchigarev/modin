# Licensed to Modin Development Team under one or more contributor license agreements.
# See the NOTICE file distributed with this work for additional information regarding
# copyright ownership.  The Modin Development Team licenses this file to you under the
# Apache License, Version 2.0 (the "License"); you may not use this file except in
# compliance with the License.  You may obtain a copy of the License at
#
#     http://www.apache.org/licenses/LICENSE-2.0
#
# Unless required by applicable law or agreed to in writing, software distributed under
# the License is distributed on an "AS IS" BASIS, WITHOUT WARRANTIES OR CONDITIONS OF
# ANY KIND, either express or implied. See the License for the specific language
# governing permissions and limitations under the License.

import os
import numpy as np
import pandas
from pandas.core.common import apply_if_callable, is_bool_indexer
import pandas._libs.lib as lib
from pandas.core.dtypes.common import (
    is_dict_like,
    is_list_like,
    is_scalar,
)
import sys
import warnings

from .base import BasePandasDataset
from .iterator import PartitionIterator
from .utils import _inherit_docstrings
from .utils import from_pandas, to_pandas

if sys.version_info[0] == 3 and sys.version_info[1] >= 7:
    # Python >= 3.7
    from re import Pattern as _pattern_type
else:
    # Python <= 3.6
    from re import _pattern_type


@_inherit_docstrings(pandas.Series, excluded=[pandas.Series, pandas.Series.__init__])
class Series(BasePandasDataset):
    def __init__(
        self,
        data=None,
        index=None,
        dtype=None,
        name=None,
        copy=False,
        fastpath=False,
        query_compiler=None,
        shape_hint=None,
    ):
        """
    One-dimensional ndarray with axis labels (including time series).

    Args:
        data: Contains data stored in Series.
        index: Values must be hashable and have the same length as `data`.
        dtype: Data type for the output Series. If not specified, this will be
            inferred from `data`.
        name: The name to give to the Series.
        copy: Copy input data.
        query_compiler: A query compiler object to create the Series from.
    """
        if isinstance(data, type(self)):
            query_compiler = data._query_compiler.copy()
            if index is not None:
                if any(i not in data.index for i in index):
                    raise NotImplementedError(
                        "Passing non-existent columns or index values to constructor "
                        "not yet implemented."
                    )
                query_compiler = data.loc[index]._query_compiler
        if query_compiler is None:
            # Defaulting to pandas
            warnings.warn(
                "Distributing {} object. This may take some time.".format(type(data))
            )
            if name is None:
                name = "__reduced__"
                if isinstance(data, pandas.Series) and data.name is not None:
                    name = data.name

            query_compiler = from_pandas(
                pandas.DataFrame(
                    pandas.Series(
                        data=data,
                        index=index,
                        dtype=dtype,
                        name=name,
                        copy=copy,
                        fastpath=fastpath,
                    )
                )
            )._query_compiler
        if shape_hint == "column":
            assert len(query_compiler.columns) == 1, "wrong shape hint"
        elif shape_hint == "row":
            query_compiler = query_compiler.transpose()
        elif len(query_compiler.columns) != 1 or (
            len(query_compiler.index) == 1 and query_compiler.index[0] == "__reduced__"
        ):
            query_compiler = query_compiler.transpose()
        self._query_compiler = query_compiler
        if name is not None:
            self._query_compiler = self._query_compiler
            self.name = name

    def copy(self, deep=True):
        # We always store series as a column, so copy is also a column.
        # Provide ctor with a hint to avoid index computation for lazy
        # frame.
        if deep:
            return self.__constructor__(
                query_compiler=self._query_compiler.copy(), shape_hint="column"
            )
        new_obj = self.__constructor__(
            query_compiler=self._query_compiler, shape_hint="column"
        )
        self._add_sibling(new_obj)
        return new_obj

    def _get_name(self):
        name = self._query_compiler.columns[0]
        if name == "__reduced__":
            return None
        return name

    def _set_name(self, name):
        if name is None:
            name = "__reduced__"
        self._query_compiler.columns = [name]

    name = property(_get_name, _set_name)
    _parent = None
    # Parent axis denotes axis that was used to select series in a parent dataframe.
    # If _parent_axis == 0, then it means that index axis was used via df.loc[row]
    # indexing operations and assignments should be done to rows of parent.
    # If _parent_axis == 1 it means that column axis was used via df[column] and assignments
    # should be done to columns of parent.
    _parent_axis = 0

    def _reduce_dimension(self, query_compiler):
        return query_compiler.to_pandas().squeeze()

    def _validate_dtypes_sum_prod_mean(self, axis, numeric_only, ignore_axis=False):
        return self

    def _validate_dtypes_min_max(self, axis, numeric_only):
        return self

    def _validate_dtypes(self, numeric_only=False):
        pass

    def _update_inplace(self, new_query_compiler):
        super(Series, self)._update_inplace(new_query_compiler=new_query_compiler)
        # Propagate changes back to parent so that column in dataframe had the same contents
        if self._parent is not None:
            if self._parent_axis == 0:
                self._parent.loc[self.name] = self
            else:
                self._parent[self.name] = self

    def _create_or_update_from_compiler(self, new_query_compiler, inplace=False):
        """Returns or updates a DataFrame given new query_compiler"""
        assert (
            isinstance(new_query_compiler, type(self._query_compiler))
            or type(new_query_compiler) in self._query_compiler.__class__.__bases__
        ), "Invalid Query Compiler object: {}".format(type(new_query_compiler))
        if not inplace:
            if len(new_query_compiler.columns) == 1:
                # That's probably can produce incorrect result for squeezed series
                return Series(query_compiler=new_query_compiler, shape_hint="column")
            elif len(new_query_compiler.index) == 1:
                return Series(query_compiler=new_query_compiler)
            else:
                # This can happen with things like `reset_index` where we can add columns.
                from .dataframe import DataFrame

                return DataFrame(query_compiler=new_query_compiler)
        else:
            self._update_inplace(new_query_compiler=new_query_compiler)

    def _prepare_inter_op(self, other):
        if isinstance(other, Series):
            new_self = self.copy()
            new_self.name = "__reduced__"
            new_other = other.copy()
            new_other.name = "__reduced__"
        else:
            new_self = self
            new_other = other
        return new_self, new_other

    def __add__(self, right):
        return self.add(right)

    def __radd__(self, left):
        return self.add(left)

    def __and__(self, other):
        new_self, new_other = self._prepare_inter_op(other)
        return super(Series, new_self).__and__(new_other)

    def __array__(self, dtype=None):
        return super(Series, self).__array__(dtype).flatten()

    @property
    def __array_priority__(self):  # pragma: no cover
        return self._to_pandas().__array_priority__

    def __bytes__(self):
        return self._default_to_pandas(pandas.Series.__bytes__)

    def __contains__(self, key):
        return key in self.index

    def __copy__(self, deep=True):
        return self.copy(deep=deep)

    def __deepcopy__(self, memo=None):
        return self.copy(deep=True)

    def __delitem__(self, key):
        if key not in self.keys():
            raise KeyError(key)
        self.drop(labels=key, inplace=True)

    def __div__(self, right):
        return self.div(right)

    def __rdiv__(self, left):
        return self.rdiv(left)

    def __divmod__(self, right):
        return self.divmod(right)

    def __rdivmod__(self, left):
        return self.rdivmod(left)

    def __float__(self):
        return float(self.squeeze())

    def __floordiv__(self, right):
        return self.floordiv(right)

    def __rfloordiv__(self, right):
        return self.rfloordiv(right)

    def _getitem(self, key):
        key = apply_if_callable(key, self)
        if isinstance(key, Series) and key.dtype == np.bool:
            # This ends up being significantly faster than looping through and getting
            # each item individually.
            key = key._to_pandas()
        if is_bool_indexer(key):
            return self.__constructor__(
                query_compiler=self._query_compiler.getitem_row_array(
                    pandas.RangeIndex(len(self.index))[key]
                )
            )
        # TODO: More efficiently handle `tuple` case for `Series.__getitem__`
        if isinstance(key, tuple):
            return self._default_to_pandas(pandas.Series.__getitem__, key)
        else:
            if not is_list_like(key):
                reduce_dimension = True
                key = [key]
            else:
                reduce_dimension = False
            # The check for whether or not `key` is in `keys()` will throw a TypeError
            # if the object is not hashable. When that happens, we just use the `iloc`.
            try:
                if all(k in self.keys() for k in key):
                    result = self._query_compiler.getitem_row_array(
                        self.index.get_indexer_for(key)
                    )
                else:
                    result = self._query_compiler.getitem_row_array(key)
            except TypeError:
                result = self._query_compiler.getitem_row_array(key)
        if reduce_dimension:
            return self._reduce_dimension(result)
        return self.__constructor__(query_compiler=result)

    def __getattr__(self, key):
        """After regular attribute access, looks up the name in the index

        Args:
            key (str): Attribute name.

        Returns:
            The value of the attribute.
        """
        try:
            return object.__getattribute__(self, key)
        except AttributeError as e:
            if key in self.index:
                return self[key]
            raise e

    def __int__(self):
        return int(self.squeeze())

    def __iter__(self):
        return self._to_pandas().__iter__()

    def __mod__(self, right):
        return self.mod(right)

    def __rmod__(self, left):
        return self.rmod(left)

    def __mul__(self, right):
        return self.mul(right)

    def __rmul__(self, left):
        return self.rmul(left)

    def __or__(self, other):
        new_self, new_other = self._prepare_inter_op(other)
        return super(Series, new_self).__or__(new_other)

    def __pow__(self, right):
        return self.pow(right)

    def __rpow__(self, left):
        return self.rpow(left)

    def __repr__(self):
        num_rows = pandas.get_option("max_rows") or 60
        num_cols = pandas.get_option("max_columns") or 20
        temp_df = self._build_repr_df(num_rows, num_cols)
        if isinstance(temp_df, pandas.DataFrame):
            temp_df = temp_df.iloc[:, 0]
        temp_str = repr(temp_df)
        if self.name is not None:
            name_str = "Name: {}, ".format(str(self.name))
        else:
            name_str = ""
        if len(self.index) > num_rows:
            len_str = "Length: {}, ".format(len(self.index))
        else:
            len_str = ""
        dtype_str = "dtype: {}".format(temp_str.rsplit("dtype: ", 1)[-1])
        if len(self) == 0:
            return "Series([], {}{}".format(name_str, dtype_str)
        return temp_str.rsplit("\nName:", 1)[0] + "\n{}{}{}".format(
            name_str, len_str, dtype_str
        )

    def __round__(self, decimals=0):
        return self._create_or_update_from_compiler(
            self._query_compiler.round(decimals=decimals)
        )

    def __setitem__(self, key, value):
        if key not in self.keys():
            raise KeyError(key)
        self._create_or_update_from_compiler(
            self._query_compiler.setitem(1, key, value), inplace=True
        )

    def __sub__(self, right):
        return self.sub(right)

    def __rsub__(self, left):
        return self.rsub(left)

    def __truediv__(self, right):
        return self.truediv(right)

    def __rtruediv__(self, left):
        return self.rtruediv(left)

    __iadd__ = __add__
    __imul__ = __add__
    __ipow__ = __pow__
    __isub__ = __sub__
    __itruediv__ = __truediv__

    @property
    def values(self):
        """Create a NumPy array with the values from this Series.

        Returns:
            The NumPy representation of this object.
        """
        return super(Series, self).to_numpy().flatten()

    def __xor__(self, other):
        new_self, new_other = self._prepare_inter_op(other)
        return super(Series, new_self).__xor__(new_other)

    def add(self, other, level=None, fill_value=None, axis=0):
        new_self, new_other = self._prepare_inter_op(other)
        return super(Series, new_self).add(
            new_other, level=level, fill_value=fill_value, axis=axis
        )

    def add_prefix(self, prefix):
        """Add a prefix to each of the column names.

        Returns:
            A new Series containing the new column names.
        """
        return Series(query_compiler=self._query_compiler.add_prefix(prefix, axis=0))

    def add_suffix(self, suffix):
        """Add a suffix to each of the column names.

        Returns:
            A new DataFrame containing the new column names.
        """
        return Series(query_compiler=self._query_compiler.add_suffix(suffix, axis=0))

    def append(self, to_append, ignore_index=False, verify_integrity=False):
        """Append another DataFrame/list/Series to this one.

        Args:
            to_append: The object to append to this.
            ignore_index: Ignore the index on appending.
            verify_integrity: Verify the integrity of the index on completion.

        Returns:
            A new DataFrame containing the concatenated values.
        """
        from .dataframe import DataFrame

        bad_type_msg = (
            'cannot concatenate object of type "{}"; only pd.Series, '
            "pd.DataFrame, and pd.Panel (deprecated) objs are valid"
        )
        if isinstance(to_append, list):
            if not all(isinstance(o, BasePandasDataset) for o in to_append):
                raise TypeError(
                    bad_type_msg.format(
                        type(
                            next(
                                o
                                for o in to_append
                                if not isinstance(o, BasePandasDataset)
                            )
                        )
                    )
                )
            elif all(isinstance(o, Series) for o in to_append):
                self.name = None
                for i in range(len(to_append)):
                    to_append[i].name = None
                    to_append[i] = to_append[i]._query_compiler
            else:
                # Matching pandas behavior of naming the Series columns 0
                self.name = 0
                for i in range(len(to_append)):
                    if isinstance(to_append[i], Series):
                        to_append[i].name = 0
                        to_append[i] = DataFrame(to_append[i])
                return DataFrame(self.copy()).append(
                    to_append,
                    ignore_index=ignore_index,
                    verify_integrity=verify_integrity,
                )
        elif isinstance(to_append, Series):
            self.name = None
            to_append.name = None
            to_append = [to_append._query_compiler]
        elif isinstance(to_append, DataFrame):
            self.name = 0
            return DataFrame(self.copy()).append(
                to_append, ignore_index=ignore_index, verify_integrity=verify_integrity
            )
        else:
            raise TypeError(bad_type_msg.format(type(to_append)))
        # If ignore_index is False, by definition the Index will be correct.
        # We also do this first to ensure that we don't waste compute/memory.
        if verify_integrity and not ignore_index:
            appended_index = (
                self.index.append(to_append.index)
                if not isinstance(to_append, list)
                else self.index.append([o.index for o in to_append])
            )
            is_valid = next((False for idx in appended_index.duplicated() if idx), True)
            if not is_valid:
                raise ValueError(
                    "Indexes have overlapping values: {}".format(
                        appended_index[appended_index.duplicated()]
                    )
                )
        query_compiler = self._query_compiler.concat(
            0, to_append, ignore_index=ignore_index, sort=None
        )
        if len(query_compiler.columns) > 1:
            return DataFrame(query_compiler=query_compiler)
        else:
            return Series(query_compiler=query_compiler)

    def apply(self, func, convert_dtype=True, args=(), **kwds):
        # apply and aggregate have slightly different behaviors, so we have to use
        # each one separately to determine the correct return type. In the case of
        # `agg`, the axis is set, but it is not required for the computation, so we use
        # it to determine which function to run.
        if kwds.pop("axis", None) is not None:
            apply_func = "agg"
        else:
            apply_func = "apply"

        # This is the simplest way to determine the return type, but there are checks
        # in pandas that verify that some results are created. This is a challenge for
        # empty DataFrames, but fortunately they only happen when the `func` type is
        # a list or a dictionary, which means that the return type won't change from
        # type(self), so we catch that error and use `self.__name__` for the return
        # type.
        # Because a `Series` cannot be empty in pandas, we create a "dummy" `Series` to
        # do the error checking and determining the return type.
        try:
            return_type = type(
                getattr(pandas.Series([""], index=self.index[:1]), apply_func)(
                    func, *args, **kwds
                )
            ).__name__
        except Exception:
            return_type = self.__name__
        if (
            isinstance(func, str)
            or is_list_like(func)
            or return_type not in ["DataFrame", "Series"]
        ):
            query_compiler = super(Series, self).apply(func, *args, **kwds)
        else:
            # handle ufuncs and lambdas
            if kwds or args and not isinstance(func, np.ufunc):

                def f(x):
                    return func(x, *args, **kwds)

            else:
                f = func
            with np.errstate(all="ignore"):
                if isinstance(f, np.ufunc):
                    return f(self)
                query_compiler = self.map(f)._query_compiler
        if return_type not in ["DataFrame", "Series"]:
            return query_compiler.to_pandas().squeeze()
        else:
            result = getattr(sys.modules[self.__module__], return_type)(
                query_compiler=query_compiler
            )
            if result.name == self.index[0]:
                result.name = None
            return result

    def argmax(self, axis=None, skipna=True, *args, **kwargs):
        result = self.idxmax(axis=axis, skipna=skipna, *args, **kwargs)
        if np.isnan(result) or result is pandas.NA:
            result = -1
        return result

    def argmin(self, axis=None, skipna=True, *args, **kwargs):
        result = self.idxmin(axis=axis, skipna=skipna, *args, **kwargs)
        if np.isnan(result) or result is pandas.NA:
            result = -1
        return result

    def argsort(self, axis=0, kind="quicksort", order=None):
        return self._default_to_pandas(
            pandas.Series.argsort, axis=axis, kind=kind, order=order
        )

    def autocorr(self, lag=1):
        """
        Compute the lag-N autocorrelation.

        This method computes the Pearson correlation between
        the Series and its shifted self.

        Parameters
        ----------
        lag : int, default 1
            Number of lags to apply before performing autocorrelation.

        Returns
        -------
        float
            The Pearson correlation between self and self.shift(lag).

        Notes
        -----
        If the Pearson correlation is not well defined return 'NaN'.

        Autocorrelation floating point precision may slightly differ from pandas.
        """
        return self.corr(self.shift(lag))

    def between(self, left, right, inclusive=True):
        return self._default_to_pandas(
            pandas.Series.between, left, right, inclusive=inclusive
        )

    def combine(self, other, func, fill_value=None):
        return super(Series, self).combine(
            other, lambda s1, s2: s1.combine(s2, func, fill_value=fill_value)
        )

    def corr(self, other, method="pearson", min_periods=None):
        """
        Compute correlation with `other` Series, excluding missing values.

        Parameters
        ----------
        other : Series
            Series with which to compute the correlation.
        method : {'pearson', 'kendall', 'spearman'} or callable
            Method used to compute correlation:

            - pearson : Standard correlation coefficient
            - kendall : Kendall Tau correlation coefficient
            - spearman : Spearman rank correlation
            - callable: Callable with input two 1d ndarrays and returning a float.

        min_periods : int, optional
            Minimum number of observations needed to have a valid result.

        Returns
        -------
        float
            Correlation with other.

        Notes
        -----
        Correlation floating point precision may slightly differ from pandas.

        For now pearson method is available only. For other methods defaults to pandas.
        """
        if method == "pearson":
            this, other = self.align(other, join="inner", copy=False)
            this = self.__constructor__(this)
            other = self.__constructor__(other)

            if len(this) == 0:
                return np.nan
            if len(this) != len(other):
                raise ValueError("Operands must have same size")

            if min_periods is None:
                min_periods = 1

            valid = this.notna() & other.notna()
            if not valid.all():
                this = this[valid]
                other = other[valid]
            if len(this) < min_periods:
                return np.nan

            this = this.astype(dtype="float64")
            other = other.astype(dtype="float64")
            this -= this.mean()
            other -= other.mean()

            other = other.__constructor__(query_compiler=other._query_compiler.conj())
            result = this * other / (len(this) - 1)
            result = np.array([result.sum()])

            stddev_this = ((this * this) / (len(this) - 1)).sum()
            stddev_other = ((other * other) / (len(other) - 1)).sum()

            stddev_this = np.array([np.sqrt(stddev_this)])
            stddev_other = np.array([np.sqrt(stddev_other)])

            result /= stddev_this * stddev_other

            np.clip(result.real, -1, 1, out=result.real)
            if np.iscomplexobj(result):
                np.clip(result.imag, -1, 1, out=result.imag)
            return result[0]

        return self.__constructor__(
            query_compiler=self._query_compiler.default_to_pandas(
                pandas.Series.corr,
                other._query_compiler,
                method=method,
                min_periods=min_periods,
            )
        )

    def count(self, level=None):
        return super(Series, self).count(level=level)

    def cov(self, other, min_periods=None):
        """
        Compute covariance with Series, excluding missing values.

        Parameters
        ----------
        other : Series
            Series with which to compute the covariance.
        min_periods : int, optional
            Minimum number of observations needed to have a valid result.

        Returns
        -------
        float
            Covariance between Series and other normalized by N-1
            (unbiased estimator).

        Notes
        -----
        Covariance floating point precision may slightly differ from pandas.
        """
        this, other = self.align(other, join="inner", copy=False)
        this = self.__constructor__(this)
        other = self.__constructor__(other)
        if len(this) == 0:
            return np.nan

        if len(this) != len(other):
            raise ValueError("Operands must have same size")

        if min_periods is None:
            min_periods = 1

        valid = this.notna() & other.notna()
        if not valid.all():
            this = this[valid]
            other = other[valid]

        if len(this) < min_periods:
            return np.nan

        this = this.astype(dtype="float64")
        other = other.astype(dtype="float64")

        this -= this.mean()
        other -= other.mean()

        other = other.__constructor__(query_compiler=other._query_compiler.conj())
        result = this * other / (len(this) - 1)
        result = result.sum()
        return result

    def describe(self, percentiles=None, include=None, exclude=None):
        # Pandas ignores the `include` and `exclude` for Series for some reason.
        return super(Series, self).describe(percentiles=percentiles)

    def diff(self, periods=1):
        return super(Series, self).diff(periods=periods, axis=0)

    def divmod(self, other, level=None, fill_value=None, axis=0):
        return self._default_to_pandas(
            pandas.Series.divmod, other, level=level, fill_value=fill_value, axis=axis
        )

    def dot(self, other):
        """
        Compute the dot product between the Series and the columns of other.

        This method computes the dot product between the Series and another
        one, or the Series and each columns of a DataFrame, or the Series and
        each columns of an array.

        It can also be called using `self @ other` in Python >= 3.5.

        Parameters
        ----------
        other : Series, DataFrame or array-like
            The other object to compute the dot product with its columns.

        Returns
        -------
        scalar, Series or numpy.ndarray
            Return the dot product of the Series and other if other is a
            Series, the Series of the dot product of Series and each rows of
            other if other is a DataFrame or a numpy.ndarray between the Series
            and each columns of the numpy array.

        See Also
        --------
        DataFrame.dot: Compute the matrix product with the DataFrame.
        Series.mul: Multiplication of series and other, element-wise.

        Notes
        -----
        The Series and other has to share the same index if other is a Series
        or a DataFrame.
        """
        if isinstance(other, BasePandasDataset):
            common = self.index.union(other.index)
            if len(common) > len(self.index) or len(common) > len(other.index):
                raise ValueError("Matrices are not aligned")

            qc = other.reindex(index=common)._query_compiler
            if isinstance(other, Series):
                return self._reduce_dimension(
                    query_compiler=self._query_compiler.dot(
                        qc, squeeze_self=True, squeeze_other=True
                    )
                )
            else:
                return self.__constructor__(
                    query_compiler=self._query_compiler.dot(
                        qc, squeeze_self=True, squeeze_other=False
                    )
                )

        other = np.asarray(other)
        if self.shape[0] != other.shape[0]:
            raise ValueError(
                "Dot product shape mismatch, {} vs {}".format(self.shape, other.shape)
            )

        if len(other.shape) > 1:
            return (
                self._query_compiler.dot(other, squeeze_self=True).to_numpy().squeeze()
            )

        return self._reduce_dimension(
            query_compiler=self._query_compiler.dot(other, squeeze_self=True)
        )

    def drop_duplicates(self, keep="first", inplace=False):
        return super(Series, self).drop_duplicates(keep=keep, inplace=inplace)

    def dropna(self, axis=0, inplace=False, how=None):
        return super(Series, self).dropna(axis=axis, inplace=inplace)

    def duplicated(self, keep="first"):
        return self.to_frame().duplicated(keep=keep)

    def eq(self, other, level=None, fill_value=None, axis=0):
        new_self, new_other = self._prepare_inter_op(other)
        return super(Series, new_self).eq(new_other, level=level, axis=axis)

    def equals(self, other):
        return (
            self.name == other.name
            and self.index.equals(other.index)
            and self.eq(other).all()
        )

    def explode(self):
        return self._default_to_pandas(pandas.Series.explode)

    def factorize(self, sort=False, na_sentinel=-1):
        return self._default_to_pandas(
            pandas.Series.factorize, sort=sort, na_sentinel=na_sentinel
        )

    def floordiv(self, other, level=None, fill_value=None, axis=0):
        new_self, new_other = self._prepare_inter_op(other)
        return super(Series, new_self).floordiv(
            new_other, level=level, fill_value=None, axis=axis
        )

    def ge(self, other, level=None, fill_value=None, axis=0):
        new_self, new_other = self._prepare_inter_op(other)
        return super(Series, new_self).ge(new_other, level=level, axis=axis)

    def groupby(
        self,
        by=None,
        axis=0,
        level=None,
        as_index=True,
        sort=True,
        group_keys=True,
        squeeze=False,
        observed=False,
    ):
        from .groupby import SeriesGroupBy

        if not as_index:
            raise TypeError("as_index=False only valid with DataFrame")
        # SeriesGroupBy expects a query compiler object if it is available
        if isinstance(by, Series):
            by = by._query_compiler
        elif callable(by):
            by = by(self.index)
        elif by is None and level is None:
            raise TypeError("You have to supply one of 'by' and 'level'")
        return SeriesGroupBy(
            self,
            by,
            axis,
            level,
            as_index,
            sort,
            group_keys,
            squeeze,
            idx_name=None,
            observed=observed,
            drop=False,
        )

    def gt(self, other, level=None, fill_value=None, axis=0):
        new_self, new_other = self._prepare_inter_op(other)
        return super(Series, new_self).gt(new_other, level=level, axis=axis)

    def hist(
        self,
        by=None,
        ax=None,
        grid=True,
        xlabelsize=None,
        xrot=None,
        ylabelsize=None,
        yrot=None,
        figsize=None,
        bins=10,
        **kwds,
    ):
        return self._default_to_pandas(
            pandas.Series.hist,
            by=by,
            ax=ax,
            grid=grid,
            xlabelsize=xlabelsize,
            xrot=xrot,
            ylabelsize=ylabelsize,
            yrot=yrot,
            figsize=figsize,
            bins=bins,
            **kwds,
        )

    def idxmax(self, axis=0, skipna=True, *args, **kwargs):
        if skipna is None:
            skipna = True
        return super(Series, self).idxmax(axis=axis, skipna=skipna, *args, **kwargs)

    def idxmin(self, axis=0, skipna=True, *args, **kwargs):
        if skipna is None:
            skipna = True
        return super(Series, self).idxmin(axis=axis, skipna=skipna, *args, **kwargs)

    def interpolate(
        self,
        method="linear",
        axis=0,
        limit=None,
        inplace=False,
        limit_direction="forward",
        limit_area=None,
        downcast=None,
        **kwargs,
    ):
        return self._default_to_pandas(
            pandas.Series.interpolate,
            method=method,
            axis=axis,
            limit=limit,
            inplace=inplace,
            limit_direction=limit_direction,
            limit_area=limit_area,
            downcast=downcast,
            **kwargs,
        )

    def item(self):
        return self[0]

    def items(self):
        def item_builder(s):
            return s.name, s.squeeze()

        partition_iterator = PartitionIterator(self.to_frame(), 0, item_builder)
        for v in partition_iterator:
            yield v

    def iteritems(self):
        return self.items()

    def keys(self):
        return self.index

    def le(self, other, level=None, fill_value=None, axis=0):
        new_self, new_other = self._prepare_inter_op(other)
        return super(Series, new_self).le(new_other, level=level, axis=axis)

    def lt(self, other, level=None, fill_value=None, axis=0):
        new_self, new_other = self._prepare_inter_op(other)
        return super(Series, new_self).lt(new_other, level=level, axis=axis)

    def map(self, arg, na_action=None):
        if not callable(arg) and hasattr(arg, "get"):
            mapper = arg

            def arg(s):
                return mapper.get(s, np.nan)

        return self.__constructor__(
            query_compiler=self._query_compiler.applymap(
                lambda s: arg(s)
                if pandas.isnull(s) is not True or na_action is None
                else s
            )
        )

    def memory_usage(self, index=True, deep=False):
        if index:
            result = self._reduce_dimension(
                self._query_compiler.memory_usage(index=False, deep=deep)
            )
            index_value = self.index.memory_usage(deep=deep)
            return result + index_value
        return super(Series, self).memory_usage(index=index, deep=deep)

    def mod(self, other, level=None, fill_value=None, axis=0):
        new_self, new_other = self._prepare_inter_op(other)
        return super(Series, new_self).mod(
            new_other, level=level, fill_value=None, axis=axis
        )

    def mode(self, dropna=True):
        return super(Series, self).mode(numeric_only=False, dropna=dropna)

    def mul(self, other, level=None, fill_value=None, axis=0):
        new_self, new_other = self._prepare_inter_op(other)
        return super(Series, new_self).mul(
            new_other, level=level, fill_value=None, axis=axis
        )

    multiply = rmul = mul

    def ne(self, other, level=None, fill_value=None, axis=0):
        new_self, new_other = self._prepare_inter_op(other)
        return super(Series, new_self).ne(new_other, level=level, axis=axis)

    def nlargest(self, n=5, keep="first"):
        return self._default_to_pandas(pandas.Series.nlargest, n=n, keep=keep)

    def nsmallest(self, n=5, keep="first"):
        """
        Return the smallest `n` elements.
        Parameters
        ----------
        n : int, default 5
            Return this many ascending sorted values.
        keep : {'first', 'last', 'all'}, default 'first'
            When there are duplicate values that cannot all fit in a
            Series of `n` elements:
            - ``first`` : return the first `n` occurrences in order
                of appearance.
            - ``last`` : return the last `n` occurrences in reverse
                order of appearance.
            - ``all`` : keep all occurrences. This can result in a Series of
                size larger than `n`.
        Returns
        -------
        Series
            The `n` smallest values in the Series, sorted in increasing order.
        """
        return Series(query_compiler=self._query_compiler.nsmallest(n=n, keep=keep))
<<<<<<< HEAD
=======

    def slice_shift(self, periods=1, axis=0):
        """
        Equivalent to `shift` without copying data.
        The shifted data will not include the dropped periods and the
        shifted axis will be smaller than the original.
        Parameters
        ----------
        periods : int
            Number of periods to move, can be positive or negative.
        axis : int or str
            Shift direction.
        Returns
        -------
        shifted : same type as caller
        """
        if periods == 0:
            return self.copy()

        if axis == "index" or axis == 0:
            if abs(periods) >= len(self.index):
                return Series(dtype=self.dtype)
            else:
                if periods > 0:
                    new_index = self.index.drop(labels=self.index[:periods])
                    new_df = self.drop(self.index[-periods:])
                else:
                    new_index = self.index.drop(labels=self.index[periods:])
                    new_df = self.drop(self.index[:-periods])

                new_df.index = new_index
                return new_df
        else:
            raise ValueError(
                "No axis named {axis} for object type {type}".format(
                    axis=axis, type=type(self)
                )
            )
>>>>>>> 79be7d6f

    @property
    def plot(
        self,
        kind="line",
        ax=None,
        figsize=None,
        use_index=True,
        title=None,
        grid=None,
        legend=False,
        style=None,
        logx=False,
        logy=False,
        loglog=False,
        xticks=None,
        yticks=None,
        xlim=None,
        ylim=None,
        rot=None,
        fontsize=None,
        colormap=None,
        table=False,
        yerr=None,
        xerr=None,
        label=None,
        secondary_y=False,
        **kwds,
    ):
        return self._to_pandas().plot

    def pow(self, other, level=None, fill_value=None, axis=0):
        new_self, new_other = self._prepare_inter_op(other)
        return super(Series, new_self).pow(
            new_other, level=level, fill_value=None, axis=axis
        )

    def prod(
        self,
        axis=None,
        skipna=None,
        level=None,
        numeric_only=None,
        min_count=0,
        **kwargs,
    ):
        axis = self._get_axis_number(axis)
        new_index = self.columns if axis else self.index
        if min_count > len(new_index):
            return np.nan
        return super(Series, self).prod(
            axis=axis,
            skipna=skipna,
            level=level,
            numeric_only=numeric_only,
            min_count=min_count,
            **kwargs,
        )

    product = prod
    radd = add

    def ravel(self, order="C"):
        """
        Returns the flattened containing data as ndarray.

        Parameters
        ----------
        order : {'C', 'F', 'A', 'K'}, optional

        Returns
        ----------
        numpy.ndarray or ndarray-like
            Flattened data of the Series.

        """
        data = self._query_compiler.to_numpy().flatten(order=order)
        if isinstance(self.dtype, pandas.CategoricalDtype):
            data = pandas.Categorical(data, dtype=self.dtype)

        return data

    def reindex(self, index=None, **kwargs):
        method = kwargs.pop("method", None)
        level = kwargs.pop("level", None)
        copy = kwargs.pop("copy", True)
        limit = kwargs.pop("limit", None)
        tolerance = kwargs.pop("tolerance", None)
        fill_value = kwargs.pop("fill_value", None)
        if kwargs:
            raise TypeError(
                "reindex() got an unexpected keyword "
                'argument "{0}"'.format(list(kwargs.keys())[0])
            )
        return super(Series, self).reindex(
            index=index,
            method=method,
            level=level,
            copy=copy,
            limit=limit,
            tolerance=tolerance,
            fill_value=fill_value,
        )

    def rename(
        self,
        index=None,
        *,
        axis=None,
        copy=True,
        inplace=False,
        level=None,
        errors="ignore",
    ):
        non_mapping = is_scalar(index) or (
            is_list_like(index) and not is_dict_like(index)
        )
        if non_mapping:
            if inplace:
                self.name = index
            else:
                self_cp = self.copy()
                self_cp.name = index
                return self_cp
        else:
            from .dataframe import DataFrame

            result = DataFrame(self.copy()).rename(index=index).squeeze(axis=1)
            result.name = self.name
            return result

    def repeat(self, repeats, axis=None):
        """
        Repeat elements of a Series.

        Returns a new Series where each element of the current Series
        is repeated consecutively a given number of times.

        Parameters
        ----------
        repeats : int or array of ints
            The number of repetitions for each element. This should be a
            non-negative integer. Repeating 0 times will return an empty
            Series.
        axis : None
            Must be ``None``. Has no effect but is accepted for compatibility
            with numpy.

        Returns
        -------
        Series
            Newly created Series with repeated elements.
        """
        if (isinstance(repeats, int) and repeats == 0) or (
            is_list_like(repeats) and len(repeats) == 1 and repeats[0] == 0
        ):
            return self.__constructor__()

        return self.__constructor__(query_compiler=self._query_compiler.repeat(repeats))

    def reset_index(self, level=None, drop=False, name=None, inplace=False):
        if drop and level is None:
            new_idx = pandas.RangeIndex(len(self.index))
            if inplace:
                self.index = new_idx
                self.name = name or self.name
            else:
                result = self.copy()
                result.index = new_idx
                return result
        elif not drop and inplace:
            raise TypeError(
                "Cannot reset_index inplace on a Series to create a DataFrame"
            )
        else:
            obj = self.copy()
            if name is not None:
                obj.name = name
            from .dataframe import DataFrame

            return DataFrame(obj).reset_index(level=level, drop=drop, inplace=inplace)

    def rdivmod(self, other, level=None, fill_value=None, axis=0):
        return self._default_to_pandas(
            pandas.Series.rdivmod, other, level=level, fill_value=fill_value, axis=axis
        )

    def rfloordiv(self, other, level=None, fill_value=None, axis=0):
        new_self, new_other = self._prepare_inter_op(other)
        return super(Series, new_self).rfloordiv(
            new_other, level=level, fill_value=None, axis=axis
        )

    def rmod(self, other, level=None, fill_value=None, axis=0):
        new_self, new_other = self._prepare_inter_op(other)
        return super(Series, new_self).rmod(
            new_other, level=level, fill_value=None, axis=axis
        )

    def rpow(self, other, level=None, fill_value=None, axis=0):
        new_self, new_other = self._prepare_inter_op(other)
        return super(Series, new_self).rpow(
            new_other, level=level, fill_value=None, axis=axis
        )

    def rsub(self, other, level=None, fill_value=None, axis=0):
        new_self, new_other = self._prepare_inter_op(other)
        return super(Series, new_self).rsub(
            new_other, level=level, fill_value=None, axis=axis
        )

    def rtruediv(self, other, level=None, fill_value=None, axis=0):
        new_self, new_other = self._prepare_inter_op(other)
        return super(Series, new_self).rtruediv(
            new_other, level=level, fill_value=None, axis=axis
        )

    rdiv = rtruediv

    def quantile(self, q=0.5, interpolation="linear"):
        return super(Series, self).quantile(
            q=q, numeric_only=False, interpolation=interpolation
        )

    def reorder_levels(self, order):
        return super(Series, self).reorder_levels(order)

    def searchsorted(self, value, side="left", sorter=None):
        return self._default_to_pandas(
            pandas.Series.searchsorted, value, side=side, sorter=sorter
        )

    def sort_values(
        self,
        axis=0,
        ascending=True,
        inplace=False,
        kind="quicksort",
        na_position="last",
        ignore_index: bool = False,
    ):
        from .dataframe import DataFrame

        # When we convert to a DataFrame, the name is automatically converted to 0 if it
        # is None, so we do this to avoid a KeyError.
        by = self.name if self.name is not None else 0
        result = (
            DataFrame(self.copy())
            .sort_values(
                by=by,
                ascending=ascending,
                inplace=False,
                kind=kind,
                na_position=na_position,
            )
            .squeeze(axis=1)
        )
        result.name = self.name
        return self._create_or_update_from_compiler(
            result._query_compiler, inplace=inplace
        )

    @property
    def sparse(self):
        return self._default_to_pandas(pandas.Series.sparse)

    def squeeze(self, axis=None):
        if axis is not None:
            # Validate `axis`
            pandas.Series._get_axis_number(axis)
        if len(self.index) == 1:
            return self._reduce_dimension(self._query_compiler)
        else:
            return self.copy()

    def sub(self, other, level=None, fill_value=None, axis=0):
        new_self, new_other = self._prepare_inter_op(other)
        return super(Series, new_self).sub(
            new_other, level=level, fill_value=None, axis=axis
        )

    subtract = sub

    def sum(
        self,
        axis=None,
        skipna=None,
        level=None,
        numeric_only=None,
        min_count=0,
        **kwargs,
    ):
        axis = self._get_axis_number(axis)
        new_index = self.columns if axis else self.index
        if min_count > len(new_index):
            return np.nan
        return super(Series, self).sum(
            axis=axis,
            skipna=skipna,
            level=level,
            numeric_only=numeric_only,
            min_count=min_count,
            **kwargs,
        )

    def swaplevel(self, i=-2, j=-1, copy=True):
        return self._default_to_pandas("swaplevel", i=i, j=j, copy=copy)

    def take(self, indices, axis=0, is_copy=None, **kwargs):
        return super(Series, self).take(indices, axis=axis, is_copy=is_copy, **kwargs)

    def _to_datetime(self, **kwargs):
        """
        Convert `self` to datetime.

        Returns
        -------
        datetime
            Series: Series of datetime64 dtype
        """
        return self.__constructor__(
            query_compiler=self._query_compiler.to_datetime(**kwargs)
        )

    def _to_numeric(self, **kwargs):
        """
        Convert `self` to numeric.

        Returns
        -------
        numeric
            Series: Series of numeric dtype
        """
        return self.__constructor__(
            query_compiler=self._query_compiler.to_numeric(**kwargs)
        )

    def to_dict(self, into=dict):  # pragma: no cover
        return self._default_to_pandas("to_dict", into=into)

    def to_frame(self, name=None):
        from .dataframe import DataFrame

        self_cp = self.copy()
        if name is not None:
            self_cp.name = name
        return DataFrame(self_cp)

    def to_list(self):
        return self._default_to_pandas(pandas.Series.to_list)

    def to_numpy(self, dtype=None, copy=False, na_value=lib.no_default, **kwargs):
        """Convert the Series to a NumPy array.

        Args:
            dtype: The dtype to pass to numpy.asarray()
            copy: Whether to ensure that the returned value is a not a view on another
                array.

        Returns:
            A NumPy array.
        """
        return super(Series, self).to_numpy(dtype, copy).flatten()

    tolist = to_list

    # TODO(williamma12): When we implement to_timestamp, have this call the version
    # in base.py
    def to_period(self, freq=None, copy=True):
        return self._default_to_pandas("to_period", freq=freq, copy=copy)

    def to_string(
        self,
        buf=None,
        na_rep="NaN",
        float_format=None,
        header=True,
        index=True,
        length=False,
        dtype=False,
        name=False,
        max_rows=None,
        min_rows=None,
    ):
        return self._default_to_pandas(
            pandas.Series.to_string,
            buf=buf,
            na_rep=na_rep,
            float_format=float_format,
            header=header,
            index=index,
            length=length,
            dtype=dtype,
            name=name,
            max_rows=max_rows,
        )

    # TODO(williamma12): When we implement to_timestamp, have this call the version
    # in base.py
    def to_timestamp(self, freq=None, how="start", copy=True):
        return self._default_to_pandas("to_timestamp", freq=freq, how=how, copy=copy)

    def transpose(self, *args, **kwargs):
        return self

    T = property(transpose)

    def truediv(self, other, level=None, fill_value=None, axis=0):
        new_self, new_other = self._prepare_inter_op(other)
        return super(Series, new_self).truediv(
            new_other, level=level, fill_value=None, axis=axis
        )

    div = divide = truediv

    def truncate(self, before=None, after=None, axis=None, copy=True):
        return self._default_to_pandas(
            pandas.Series.truncate, before=before, after=after, axis=axis, copy=copy
        )

    def unique(self):
        """
        Return unique values of Series object.

        Uniques are returned in order of appearance. Hash table-based unique,
        therefore does NOT sort.

        Returns
        -------
        ndarray
            The unique values returned as a NumPy array.
        """
        return self._query_compiler.unique().to_numpy().squeeze()

    def update(self, other):
        """
        Modify Series in place using non-NA values from passed
        Series. Aligns on index.

        Parameters
        ----------
        other : Series, or object coercible into Series
        """
        if not isinstance(other, Series):
            other = Series(other)
        query_compiler = self._query_compiler.series_update(other._query_compiler)
        self._update_inplace(new_query_compiler=query_compiler)

    def value_counts(
        self, normalize=False, sort=True, ascending=False, bins=None, dropna=True
    ):
        """
        Return a Series containing counts of unique values.

        The resulting object will be in descending order so that the
        first element is the most frequently-occurring element.
        Excludes NA values by default.

        Parameters
        ----------
        normalize : bool, default False
            If True then the object returned will contain the relative
            frequencies of the unique values.
        sort : bool, default True
            Sort by frequencies.
        ascending : bool, default False
            Sort in ascending order.
        bins : int, optional
            Rather than count values, group them into half-open bins,
            a convenience for ``pd.cut``, only works with numeric data.
        dropna : bool, default True
            Don't include counts of NaN.

        Returns
        -------
        Series

        Notes
        -----
        The indices of resulting object will be in descending
        (ascending, if ascending=True) order for equal values.
        It slightly differ from pandas where indices are located in random order.
        """
        return self.__constructor__(
            query_compiler=self._query_compiler.value_counts(
                normalize=normalize,
                sort=sort,
                ascending=ascending,
                bins=bins,
                dropna=dropna,
            )
        )

    def view(self, dtype=None):
        return self.__constructor__(
            query_compiler=self._query_compiler.series_view(dtype=dtype)
        )

    def where(
        self,
        cond,
        other=np.nan,
        inplace=False,
        axis=None,
        level=None,
        errors="raise",
        try_cast=False,
    ):
        if isinstance(other, Series):
            other = to_pandas(other)
        return self._default_to_pandas(
            pandas.Series.where,
            cond,
            other=other,
            inplace=inplace,
            axis=axis,
            level=level,
            errors=errors,
            try_cast=try_cast,
        )

    def xs(self, key, axis=0, level=None, drop_level=True):  # pragma: no cover
        raise NotImplementedError("Not Yet implemented.")

    @property
    def attrs(self):
        def attrs(df):
            return df.attrs

        return self._default_to_pandas(attrs)

    @property
    def array(self):
        def array(df):
            return df.array

        return self._default_to_pandas(array)

    @property
    def axes(self):
        return [self.index]

    @property
    def cat(self):
        return CategoryMethods(self)

    @property
    def dt(self):
        return DatetimeProperties(self)

    @property
    def dtype(self):
        return self._query_compiler.dtypes.squeeze()

    dtypes = dtype

    @property
    def empty(self):
        return len(self.index) == 0

    @property
    def hasnans(self):
        return self.isna().sum() > 0

    @property
    def is_monotonic(self):
        """Return boolean if values in the object are monotonic_increasing.

        Returns
        -------
            bool
        """
        return self._reduce_dimension(self._query_compiler.is_monotonic())

    is_monotonic_increasing = is_monotonic

    @property
    def is_monotonic_decreasing(self):
        """Return boolean if values in the object are monotonic_decreasing.

        Returns
        -------
            bool
        """
        return self._reduce_dimension(self._query_compiler.is_monotonic_decreasing())

    @property
    def is_unique(self):
        """Check if Series has no duplicate values.

        Returns
        -------
        bool
            True if there is no duplicates in Series, False otherwise.

        """
        return self.nunique(dropna=False) == len(self)

    @property
    def nbytes(self):
        """
        Returns the number of bytes in the containing data.
        """
        return self.memory_usage(index=False)

    @property
    def ndim(self):
        """Get the number of dimensions for this DataFrame.

        Returns:
            The number of dimensions for this Series.
        """
        # Series have an invariant that requires they be 1 dimension.
        return 1

    def nunique(self, dropna=True):
        return super(Series, self).nunique(dropna=dropna)

    @property
    def shape(self):
        return (len(self),)

    @property
    def str(self):
        return StringMethods(self)

    def _to_pandas(self):
        df = self._query_compiler.to_pandas()
        series = df[df.columns[0]]
        if self._query_compiler.columns[0] == "__reduced__":
            series.name = None
        return series


if os.environ.get("MODIN_EXPERIMENTAL", "").title() == "True":
    from modin.experimental.cloud.meta_magic import make_wrapped_class

    make_wrapped_class(Series, "make_series_wrapper")


class DatetimeProperties(object):
    def __init__(self, series):
        self._series = series
        self._query_compiler = series._query_compiler

    @property
    def date(self):
        return Series(query_compiler=self._query_compiler.dt_date())

    @property
    def time(self):
        return Series(query_compiler=self._query_compiler.dt_time())

    @property
    def timetz(self):
        return Series(query_compiler=self._query_compiler.dt_timetz())

    @property
    def year(self):
        return Series(
            query_compiler=self._query_compiler.dt_year(), shape_hint="column"
        )

    @property
    def month(self):
        return Series(
            query_compiler=self._query_compiler.dt_month(), shape_hint="column"
        )

    @property
    def day(self):
        return Series(query_compiler=self._query_compiler.dt_day())

    @property
    def hour(self):
        return Series(query_compiler=self._query_compiler.dt_hour())

    @property
    def minute(self):
        return Series(query_compiler=self._query_compiler.dt_minute())

    @property
    def second(self):
        return Series(query_compiler=self._query_compiler.dt_second())

    @property
    def microsecond(self):
        return Series(query_compiler=self._query_compiler.dt_microsecond())

    @property
    def nanosecond(self):
        return Series(query_compiler=self._query_compiler.dt_nanosecond())

    @property
    def week(self):
        return Series(query_compiler=self._query_compiler.dt_week())

    @property
    def weekofyear(self):
        return Series(query_compiler=self._query_compiler.dt_weekofyear())

    @property
    def dayofweek(self):
        return Series(query_compiler=self._query_compiler.dt_dayofweek())

    @property
    def weekday(self):
        return Series(query_compiler=self._query_compiler.dt_weekday())

    @property
    def dayofyear(self):
        return Series(query_compiler=self._query_compiler.dt_dayofyear())

    @property
    def quarter(self):
        return Series(query_compiler=self._query_compiler.dt_quarter())

    @property
    def is_month_start(self):
        return Series(query_compiler=self._query_compiler.dt_is_month_start())

    @property
    def is_month_end(self):
        return Series(query_compiler=self._query_compiler.dt_is_month_end())

    @property
    def is_quarter_start(self):
        return Series(query_compiler=self._query_compiler.dt_is_quarter_start())

    @property
    def is_quarter_end(self):
        return Series(query_compiler=self._query_compiler.dt_is_quarter_end())

    @property
    def is_year_start(self):
        return Series(query_compiler=self._query_compiler.dt_is_year_start())

    @property
    def is_year_end(self):
        return Series(query_compiler=self._query_compiler.dt_is_year_end())

    @property
    def is_leap_year(self):
        return Series(query_compiler=self._query_compiler.dt_is_leap_year())

    @property
    def daysinmonth(self):
        return Series(query_compiler=self._query_compiler.dt_daysinmonth())

    @property
    def days_in_month(self):
        return Series(query_compiler=self._query_compiler.dt_days_in_month())

    @property
    def tz(self):
        return self._query_compiler.dt_tz().to_pandas().squeeze()

    @property
    def freq(self):
        return self._query_compiler.dt_freq().to_pandas().squeeze()

    def to_period(self, *args, **kwargs):
        return Series(query_compiler=self._query_compiler.dt_to_period(*args, **kwargs))

    def to_pydatetime(self):
        return Series(query_compiler=self._query_compiler.dt_to_pydatetime()).to_numpy()

    def tz_localize(self, *args, **kwargs):
        return Series(
            query_compiler=self._query_compiler.dt_tz_localize(*args, **kwargs)
        )

    def tz_convert(self, *args, **kwargs):
        return Series(
            query_compiler=self._query_compiler.dt_tz_convert(*args, **kwargs)
        )

    def normalize(self, *args, **kwargs):
        return Series(query_compiler=self._query_compiler.dt_normalize(*args, **kwargs))

    def strftime(self, *args, **kwargs):
        return Series(query_compiler=self._query_compiler.dt_strftime(*args, **kwargs))

    def round(self, *args, **kwargs):
        return Series(query_compiler=self._query_compiler.dt_round(*args, **kwargs))

    def floor(self, *args, **kwargs):
        return Series(query_compiler=self._query_compiler.dt_floor(*args, **kwargs))

    def ceil(self, *args, **kwargs):
        return Series(query_compiler=self._query_compiler.dt_ceil(*args, **kwargs))

    def month_name(self, *args, **kwargs):
        return Series(
            query_compiler=self._query_compiler.dt_month_name(*args, **kwargs)
        )

    def day_name(self, *args, **kwargs):
        return Series(query_compiler=self._query_compiler.dt_day_name(*args, **kwargs))

    def total_seconds(self, *args, **kwargs):
        return Series(
            query_compiler=self._query_compiler.dt_total_seconds(*args, **kwargs)
        )

    def to_pytimedelta(self):
        return self._query_compiler.default_to_pandas(
<<<<<<< HEAD
            lambda df: pandas.Series.dt.to_pytimedelta(df.squeeze().dt)
=======
            lambda df: pandas.Series.dt.to_pytimedelta(df.squeeze(axis=1).dt)
>>>>>>> 79be7d6f
        )

    @property
    def seconds(self):
        return Series(query_compiler=self._query_compiler.dt_seconds())

    @property
    def days(self):
        return Series(query_compiler=self._query_compiler.dt_days())

    @property
    def microseconds(self):
        return Series(query_compiler=self._query_compiler.dt_microseconds())

    @property
    def nanoseconds(self):
        return Series(query_compiler=self._query_compiler.dt_nanoseconds())

    @property
    def components(self):
        from .dataframe import DataFrame

        return DataFrame(query_compiler=self._query_compiler.dt_components())

    @property
    def qyear(self):
        return Series(query_compiler=self._query_compiler.dt_qyear())

    @property
    def start_time(self):
        return Series(query_compiler=self._query_compiler.dt_start_time())

    @property
    def end_time(self):
        return Series(query_compiler=self._query_compiler.dt_end_time())

    def to_timestamp(self, *args, **kwargs):
        return Series(
            query_compiler=self._query_compiler.dt_to_timestamp(*args, **kwargs)
        )


class StringMethods(object):
    def __init__(self, series):
        # Check if dtypes is objects

        self._series = series
        self._query_compiler = series._query_compiler

    def casefold(self):
        return self._default_to_pandas(pandas.Series.str.casefold)

    def cat(self, others=None, sep=None, na_rep=None, join=None):
        if isinstance(others, Series):
            others = others._to_pandas()
        return self._default_to_pandas(
            pandas.Series.str.cat, others=others, sep=sep, na_rep=na_rep, join=join
        )

    def decode(self, encoding, errors="strict"):
        return self._default_to_pandas(
            pandas.Series.str.decode, encoding, errors=errors
        )

    def split(self, pat=None, n=-1, expand=False):
        if not pat and pat is not None:
            raise ValueError("split() requires a non-empty pattern match.")

        if expand:
            return self._default_to_pandas(
                pandas.Series.str.split, pat=pat, n=n, expand=expand
            )
        else:
            return Series(
                query_compiler=self._query_compiler.str_split(
                    pat=pat, n=n, expand=expand
                )
            )

    def rsplit(self, pat=None, n=-1, expand=False):
        if not pat and pat is not None:
            raise ValueError("rsplit() requires a non-empty pattern match.")

        if expand:
            return self._default_to_pandas(
                pandas.Series.str.rsplit, pat=pat, n=n, expand=expand
            )
        else:
            return Series(
                query_compiler=self._query_compiler.str_rsplit(
                    pat=pat, n=n, expand=expand
                )
            )

    def get(self, i):
        return Series(query_compiler=self._query_compiler.str_get(i))

    def join(self, sep):
        if sep is None:
            raise AttributeError("'NoneType' object has no attribute 'join'")
        return Series(query_compiler=self._query_compiler.str_join(sep))

    def get_dummies(self, sep="|"):
        return self._default_to_pandas(pandas.Series.str.get_dummies, sep=sep)

    def contains(self, pat, case=True, flags=0, na=np.NaN, regex=True):
        if pat is None and not case:
            raise AttributeError("'NoneType' object has no attribute 'upper'")
        return Series(
            query_compiler=self._query_compiler.str_contains(
                pat, case=case, flags=flags, na=na, regex=regex
            )
        )

    def replace(self, pat, repl, n=-1, case=None, flags=0, regex=True):
        if not (isinstance(repl, str) or callable(repl)):
            raise TypeError("repl must be a string or callable")
        return Series(
            query_compiler=self._query_compiler.str_replace(
                pat, repl, n=n, case=case, flags=flags, regex=regex
            )
        )

    def repeats(self, repeats):
        return Series(query_compiler=self._query_compiler.str_repeats(repeats))

    def pad(self, width, side="left", fillchar=" "):
        if len(fillchar) != 1:
            raise TypeError("fillchar must be a character, not str")
        return Series(
            query_compiler=self._query_compiler.str_pad(
                width, side=side, fillchar=fillchar
            )
        )

    def center(self, width, fillchar=" "):
        if len(fillchar) != 1:
            raise TypeError("fillchar must be a character, not str")
        return Series(
            query_compiler=self._query_compiler.str_center(width, fillchar=fillchar)
        )

    def ljust(self, width, fillchar=" "):
        if len(fillchar) != 1:
            raise TypeError("fillchar must be a character, not str")
        return Series(
            query_compiler=self._query_compiler.str_ljust(width, fillchar=fillchar)
        )

    def rjust(self, width, fillchar=" "):
        if len(fillchar) != 1:
            raise TypeError("fillchar must be a character, not str")
        return Series(
            query_compiler=self._query_compiler.str_rjust(width, fillchar=fillchar)
        )

    def zfill(self, width):
        return Series(query_compiler=self._query_compiler.str_zfill(width))

    def wrap(self, width, **kwargs):
        if width <= 0:
            raise ValueError("invalid width {} (must be > 0)".format(width))
        return Series(query_compiler=self._query_compiler.str_wrap(width, **kwargs))

    def slice(self, start=None, stop=None, step=None):
        if step == 0:
            raise ValueError("slice step cannot be zero")
        return Series(
            query_compiler=self._query_compiler.str_slice(
                start=start, stop=stop, step=step
            )
        )

    def slice_replace(self, start=None, stop=None, repl=None):
        return Series(
            query_compiler=self._query_compiler.str_slice_replace(
                start=start, stop=stop, repl=repl
            )
        )

    def count(self, pat, flags=0, **kwargs):
        if not isinstance(pat, (str, _pattern_type)):
            raise TypeError("first argument must be string or compiled pattern")
        return Series(
            query_compiler=self._query_compiler.str_count(pat, flags=flags, **kwargs)
        )

    def startswith(self, pat, na=np.NaN):
        return Series(query_compiler=self._query_compiler.str_startswith(pat, na=na))

    def encode(self, encoding, errors="strict"):
        return self._default_to_pandas(
            pandas.Series.str.encode, encoding, errors=errors
        )

    def endswith(self, pat, na=np.NaN):
        return Series(query_compiler=self._query_compiler.str_endswith(pat, na=na))

    def findall(self, pat, flags=0, **kwargs):
        if not isinstance(pat, (str, _pattern_type)):
            raise TypeError("first argument must be string or compiled pattern")
        return Series(
            query_compiler=self._query_compiler.str_findall(pat, flags=flags, **kwargs)
        )

    def match(self, pat, case=True, flags=0, na=np.NaN):
        if not isinstance(pat, (str, _pattern_type)):
            raise TypeError("first argument must be string or compiled pattern")
        return Series(
            query_compiler=self._query_compiler.str_match(pat, flags=flags, na=na)
        )

    def extract(self, pat, flags=0, expand=True):
        return self._default_to_pandas(
            pandas.Series.str.extract, pat, flags=flags, expand=expand
        )

    def extractall(self, pat, flags=0):
        return self._default_to_pandas(pandas.Series.str.extractall, pat, flags=flags)

    def len(self):
        return Series(query_compiler=self._query_compiler.str_len())

    def strip(self, to_strip=None):
        return Series(query_compiler=self._query_compiler.str_strip(to_strip=to_strip))

    def rstrip(self, to_strip=None):
        return Series(query_compiler=self._query_compiler.str_rstrip(to_strip=to_strip))

    def lstrip(self, to_strip=None):
        return Series(query_compiler=self._query_compiler.str_lstrip(to_strip=to_strip))

    def partition(self, sep=" ", expand=True):
        if sep is not None and len(sep) == 0:
            raise ValueError("empty separator")

        if expand:
            return self._default_to_pandas(
                pandas.Series.str.partition, sep=sep, expand=expand
            )
        else:
            return Series(
                query_compiler=self._query_compiler.str_partition(
                    sep=sep, expand=expand
                )
            )

    def repeat(self, repeats):
        return self._default_to_pandas(pandas.Series.str.repeat, repeats)

    def rpartition(self, sep=" ", expand=True):
        if sep is not None and len(sep) == 0:
            raise ValueError("empty separator")

        if expand:
            return self._default_to_pandas(
                pandas.Series.str.rpartition, sep=sep, expand=expand
            )
        else:
            return Series(
                query_compiler=self._query_compiler.str_rpartition(
                    sep=sep, expand=expand
                )
            )

    def lower(self):
        return Series(query_compiler=self._query_compiler.str_lower())

    def upper(self):
        return Series(query_compiler=self._query_compiler.str_upper())

    def title(self):
        return Series(query_compiler=self._query_compiler.str_title())

    def find(self, sub, start=0, end=None):
        if not isinstance(sub, str):
            raise TypeError(
                "expected a string object, not {0}".format(type(sub).__name__)
            )
        return Series(
            query_compiler=self._query_compiler.str_find(sub, start=start, end=end)
        )

    def rfind(self, sub, start=0, end=None):
        if not isinstance(sub, str):
            raise TypeError(
                "expected a string object, not {0}".format(type(sub).__name__)
            )
        return Series(
            query_compiler=self._query_compiler.str_rfind(sub, start=start, end=end)
        )

    def index(self, sub, start=0, end=None):
        if not isinstance(sub, str):
            raise TypeError(
                "expected a string object, not {0}".format(type(sub).__name__)
            )
        return Series(
            query_compiler=self._query_compiler.str_index(sub, start=start, end=end)
        )

    def rindex(self, sub, start=0, end=None):
        if not isinstance(sub, str):
            raise TypeError(
                "expected a string object, not {0}".format(type(sub).__name__)
            )
        return Series(
            query_compiler=self._query_compiler.str_rindex(sub, start=start, end=end)
        )

    def capitalize(self):
        return Series(query_compiler=self._query_compiler.str_capitalize())

    def swapcase(self):
        return Series(query_compiler=self._query_compiler.str_swapcase())

    def normalize(self, form):
        return Series(query_compiler=self._query_compiler.str_normalize(form))

    def translate(self, table):
        return Series(query_compiler=self._query_compiler.str_translate(table))

    def isalnum(self):
        return Series(query_compiler=self._query_compiler.str_isalnum())

    def isalpha(self):
        return Series(query_compiler=self._query_compiler.str_isalpha())

    def isdigit(self):
        return Series(query_compiler=self._query_compiler.str_isdigit())

    def isspace(self):
        return Series(query_compiler=self._query_compiler.str_isspace())

    def islower(self):
        return Series(query_compiler=self._query_compiler.str_islower())

    def isupper(self):
        return Series(query_compiler=self._query_compiler.str_isupper())

    def istitle(self):
        return Series(query_compiler=self._query_compiler.str_istitle())

    def isnumeric(self):
        return Series(query_compiler=self._query_compiler.str_isnumeric())

    def isdecimal(self):
        return Series(query_compiler=self._query_compiler.str_isdecimal())

    def _default_to_pandas(self, op, *args, **kwargs):
        return self._series._default_to_pandas(
            lambda series: op(series.str, *args, **kwargs)
        )


class CategoryMethods(object):
    def __init__(self, series):
        self._series = series
        self._query_compiler = series._query_compiler

    @property
    def categories(self):
        return self._series._default_to_pandas(pandas.Series.cat).categories

    @categories.setter
    def categories(self, categories):
        self._series._default_to_pandas(pandas.Series.cat).categories = categories

    @property
    def ordered(self):
        return self._series._default_to_pandas(pandas.Series.cat).ordered

    @property
    def codes(self):
        if hasattr(self._query_compiler, "cat_codes"):
            return Series(
                query_compiler=self._query_compiler.cat_codes(), shape_hint="column"
            )
        return self._series._default_to_pandas(pandas.Series.cat).codes

    def rename_categories(self, new_categories, inplace=False):
        return self._default_to_pandas(
            pandas.Series.cat.rename_categories, new_categories, inplace=inplace
        )

    def reorder_categories(self, new_categories, ordered=None, inplace=False):
        return self._default_to_pandas(
            pandas.Series.cat.reorder_categories,
            new_categories,
            ordered=ordered,
            inplace=inplace,
        )

    def add_categories(self, new_categories, inplace=False):
        return self._default_to_pandas(
            pandas.Series.cat.add_categories, new_categories, inplace=inplace
        )

    def remove_categories(self, removals, inplace=False):
        return self._default_to_pandas(
            pandas.Series.cat.remove_categories, removals, inplace=inplace
        )

    def remove_unused_categories(self, inplace=False):
        return self._default_to_pandas(
            pandas.Series.cat.remove_unused_categories, inplace=inplace
        )

    def set_categories(self, new_categories, ordered=None, rename=False, inplace=False):
        return self._default_to_pandas(
            pandas.Series.cat.set_categories,
            new_categories,
            ordered=ordered,
            rename=rename,
            inplace=inplace,
        )

    def as_ordered(self, inplace=False):
        return self._default_to_pandas(pandas.Series.cat.as_ordered, inplace=inplace)

    def as_unordered(self, inplace=False):
        return self._default_to_pandas(pandas.Series.cat.as_unordered, inplace=inplace)

    def _default_to_pandas(self, op, *args, **kwargs):
        return self._series._default_to_pandas(
            lambda series: op(series.cat, *args, **kwargs)
        )<|MERGE_RESOLUTION|>--- conflicted
+++ resolved
@@ -1050,8 +1050,6 @@
             The `n` smallest values in the Series, sorted in increasing order.
         """
         return Series(query_compiler=self._query_compiler.nsmallest(n=n, keep=keep))
-<<<<<<< HEAD
-=======
 
     def slice_shift(self, periods=1, axis=0):
         """
@@ -1090,7 +1088,6 @@
                     axis=axis, type=type(self)
                 )
             )
->>>>>>> 79be7d6f
 
     @property
     def plot(
@@ -1898,11 +1895,7 @@
 
     def to_pytimedelta(self):
         return self._query_compiler.default_to_pandas(
-<<<<<<< HEAD
-            lambda df: pandas.Series.dt.to_pytimedelta(df.squeeze().dt)
-=======
             lambda df: pandas.Series.dt.to_pytimedelta(df.squeeze(axis=1).dt)
->>>>>>> 79be7d6f
         )
 
     @property
