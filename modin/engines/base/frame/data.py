# Licensed to Modin Development Team under one or more contributor license agreements.
# See the NOTICE file distributed with this work for additional information regarding
# copyright ownership.  The Modin Development Team licenses this file to you under the
# Apache License, Version 2.0 (the "License"); you may not use this file except in
# compliance with the License.  You may obtain a copy of the License at
#
#     http://www.apache.org/licenses/LICENSE-2.0
#
# Unless required by applicable law or agreed to in writing, software distributed under
# the License is distributed on an "AS IS" BASIS, WITHOUT WARRANTIES OR CONDITIONS OF
# ANY KIND, either express or implied. See the License for the specific language
# governing permissions and limitations under the License.

from collections import OrderedDict
import numpy as np
import pandas
from pandas.core.indexes.api import ensure_index, Index
from pandas.core.dtypes.common import is_numeric_dtype
from typing import Union

from modin.backends.pandas.query_compiler import PandasQueryCompiler
from modin.error_message import ErrorMessage
from modin.backends.pandas.parsers import find_common_type_cat as find_common_type


class BasePandasFrame(object):

    _frame_mgr_cls = None
    _query_compiler_cls = PandasQueryCompiler

    @property
    def __constructor__(self):
        """The constructor for this object. A convenience method"""
        return type(self)

    def __init__(
        self,
        partitions,
        index,
        columns,
        row_lengths=None,
        column_widths=None,
        dtypes=None,
        validate_axes: Union[bool, str] = False,
    ):
        """Initialize a dataframe.

        Parameters
        ----------
            partitions : A 2D NumPy array of partitions. Must contain partition objects.
            index : The index object for the dataframe. Converts to a pandas.Index.
            columns : The columns object for the dataframe. Converts to a pandas.Index.
            row_lengths : (optional) The lengths of each partition in the rows. The
                "height" of each of the block partitions. Is computed if not provided.
            column_widths : (optional) The width of each partition in the columns. The
                "width" of each of the block partitions. Is computed if not provided.
            dtypes : (optional) The data types for the dataframe.
            validate_axes : (optional) Whether or not validate for equality
                internal indices of partitions and passed `index` and `columns`.
        """
        self._partitions = partitions
        self._index_cache = ensure_index(index)
        self._columns_cache = ensure_index(columns)
        if row_lengths is not None and len(self.index) > 0:
            ErrorMessage.catch_bugs_and_request_email(
                sum(row_lengths) != len(self._index_cache),
                "Row lengths: {} != {}".format(
                    sum(row_lengths), len(self._index_cache)
                ),
            )
        self._row_lengths_cache = row_lengths
        if column_widths is not None and len(self.columns) > 0:
            ErrorMessage.catch_bugs_and_request_email(
                sum(column_widths) != len(self._columns_cache),
                "Column widths: {} != {}".format(
                    sum(column_widths), len(self._columns_cache)
                ),
            )
        self._column_widths_cache = column_widths
        self._dtypes = dtypes
        self._filter_empties()
        if validate_axes is not False:
            self._validate_internal_indices(mode=validate_axes)

    @property
    def _row_lengths(self):
        """Compute the row lengths if they are not cached.

        Returns:
            A list of row lengths.
        """
        if self._row_lengths_cache is None:
            if len(self._partitions.T) > 0:
                self._row_lengths_cache = [
                    obj.length() for obj in self._partitions.T[0]
                ]
            else:
                self._row_lengths_cache = []
        return self._row_lengths_cache

    @property
    def _column_widths(self):
        """Compute the column widths if they are not cached.

        Returns:
            A list of column widths.
        """
        if self._column_widths_cache is None:
            if len(self._partitions) > 0:
                self._column_widths_cache = [obj.width() for obj in self._partitions[0]]
            else:
                self._column_widths_cache = []
        return self._column_widths_cache

    @property
    def dtypes(self):
        """Compute the data types if they are not cached.

        Returns:
            A pandas Series containing the data types for this dataframe.
        """
        if self._dtypes is None:
            self._dtypes = self._compute_dtypes()
        return self._dtypes

    def _compute_dtypes(self):
        """Compute the dtypes via MapReduce.

        Returns:
            The data types of this dataframe.
        """

        def dtype_builder(df):
            return df.apply(lambda col: find_common_type(col.values), axis=0)

        map_func = self._build_mapreduce_func(0, lambda df: df.dtypes)
        reduce_func = self._build_mapreduce_func(0, dtype_builder)
        # For now we will use a pandas Series for the dtypes.
        if len(self.columns) > 0:
            dtypes = self._map_reduce(0, map_func, reduce_func).to_pandas().iloc[0]
        else:
            dtypes = pandas.Series([])
        # reset name to None because we use "__reduced__" internally
        dtypes.name = None
        return dtypes

    _index_cache = None
    _columns_cache = None

    def _validate_set_axis(self, new_labels, old_labels):
        """Validates the index or columns replacement against the old labels.

        Args:
            new_labels: The labels to replace with.
            old_labels: The labels to replace.

        Returns:
            The validated labels.
        """
        new_labels = ensure_index(new_labels)
        old_len = len(old_labels)
        new_len = len(new_labels)
        if old_len != new_len:
            raise ValueError(
                "Length mismatch: Expected axis has %d elements, "
                "new values have %d elements" % (old_len, new_len)
            )
        return new_labels

    def _get_index(self):
        """Gets the index from the cache object.

        Returns:
            A pandas.Index object containing the row labels.
        """
        return self._index_cache

    def _get_columns(self):
        """Gets the columns from the cache object.

        Returns:
            A pandas.Index object containing the column labels.
        """
        return self._columns_cache

    def _set_index(self, new_index):
        """Replaces the current row labels with new labels.

        Args:
            new_index: The replacement row labels.
        """
        if self._index_cache is None:
            self._index_cache = ensure_index(new_index)
        else:
            new_index = self._validate_set_axis(new_index, self._index_cache)
            self._index_cache = new_index
        self._apply_index_objs(axis=0)

    def _set_columns(self, new_columns):
        """Replaces the current column labels with new labels.

        Args:
            new_columns: The replacement column labels.
        """
        if self._columns_cache is None:
            self._columns_cache = ensure_index(new_columns)
        else:
            new_columns = self._validate_set_axis(new_columns, self._columns_cache)
            self._columns_cache = new_columns
            if self._dtypes is not None:
                self._dtypes.index = new_columns
        self._apply_index_objs(axis=1)

    def _set_axis(self, axis, new_axis):
        """Replaces the current labels at the specified axis with the new one

        Parameters
        ----------
            axis : int,
                Axis to set labels along
            new_axis : Index,
                The replacement labels
        """
        if axis:
            self._set_columns(new_axis)
        else:
            self._set_index(new_axis)

    columns = property(_get_columns, _set_columns)
    index = property(_get_index, _set_index)

    @property
    def axes(self):
        """The index, columns that can be accessed with an `axis` integer."""
        return [self.index, self.columns]

    def _filter_empties(self):
        """Removes empty partitions to avoid triggering excess computation."""
        if len(self.axes[0]) == 0 or len(self.axes[1]) == 0:
            # This is the case for an empty frame. We don't want to completely remove
            # all metadata and partitions so for the moment, we won't prune if the frame
            # is empty.
            # TODO: Handle empty dataframes better
            return
        self._partitions = np.array(
            [
                [
                    self._partitions[i][j]
                    for j in range(len(self._partitions[i]))
                    if j < len(self._column_widths) and self._column_widths[j] > 0
                ]
                for i in range(len(self._partitions))
                if i < len(self._row_lengths) and self._row_lengths[i] > 0
            ]
        )
        self._column_widths_cache = [w for w in self._column_widths if w > 0]
        self._row_lengths_cache = [r for r in self._row_lengths if r > 0]

    def _validate_axis_equality(self, axis: int):
        """
        Validates internal and external indices of modin_frame at the specified axis.

        Parameters
        ----------
            axis : int,
                Axis to validate indices along
        """
        internal_axis = self._frame_mgr_cls.get_indices(
            axis, self._partitions, lambda df: df.axes[axis]
        )
        is_equals = self.axes[axis].equals(internal_axis)
        if not is_equals:
            self._set_axis(axis, self.axes[axis])

    def _validate_internal_indices(self, mode=None, **kwargs):
        """
        Validates and optionally updates internal and external indices
        of modin_frame in specified mode. There is 3 modes supported:
            1. "reduced" - validates and updates indices on that axes
                where external indices is ["__reduced__"]
            2. "all" - validates indices at all axes, optionally updates
                internal indices if `update` parameter specified in kwargs
            3. "custom" - validation follows arguments specified in kwargs.

        Parameters
        ----------
            mode : str or bool, default None
            validate_index : bool, (optional, could be specified via `mode`)
            validate_columns : bool, (optional, could be specified via `mode`)
        """

        if isinstance(mode, bool):
            mode = "all"

        reduced_sample = pandas.Index(["__reduced__"])
        args_dict = {
            "custom": kwargs,
            "reduced": {
                "validate_index": self.index.equals(reduced_sample),
                "validate_columns": self.columns.equals(reduced_sample),
            },
            "all": {"validate_index": True, "validate_columns": True},
        }

        args = args_dict.get(mode, args_dict["custom"])

        if args.get("validate_index", True):
            self._validate_axis_equality(axis=0)
        if args.get("validate_columns", True):
            self._validate_axis_equality(axis=1)

    def _apply_index_objs(self, axis=None):
        """Lazily applies the index object (Index or Columns) to the partitions.

        Args:
            axis: The axis to apply to, None applies to both axes.

        Returns:
            A new 2D array of partitions that have the index assignment added to the
            call queue.
        """
        self._filter_empties()
        if axis is None or axis == 0:
            cum_row_lengths = np.cumsum([0] + self._row_lengths)
        if axis is None or axis == 1:
            cum_col_widths = np.cumsum([0] + self._column_widths)

        if axis is None:

            def apply_idx_objs(df, idx, cols):
                return df.set_axis(idx, axis="index", inplace=False).set_axis(
                    cols, axis="columns", inplace=False
                )

            self._partitions = np.array(
                [
                    [
                        self._partitions[i][j].add_to_apply_calls(
                            apply_idx_objs,
                            idx=self.index[
                                slice(cum_row_lengths[i], cum_row_lengths[i + 1])
                            ],
                            cols=self.columns[
                                slice(cum_col_widths[j], cum_col_widths[j + 1])
                            ],
                        )
                        for j in range(len(self._partitions[i]))
                    ]
                    for i in range(len(self._partitions))
                ]
            )
        elif axis == 0:

            def apply_idx_objs(df, idx):
                return df.set_axis(idx, axis="index", inplace=False)

            self._partitions = np.array(
                [
                    [
                        self._partitions[i][j].add_to_apply_calls(
                            apply_idx_objs,
                            idx=self.index[
                                slice(cum_row_lengths[i], cum_row_lengths[i + 1])
                            ],
                        )
                        for j in range(len(self._partitions[i]))
                    ]
                    for i in range(len(self._partitions))
                ]
            )
        elif axis == 1:

            def apply_idx_objs(df, cols):
                return df.set_axis(cols, axis="columns", inplace=False)

            self._partitions = np.array(
                [
                    [
                        self._partitions[i][j].add_to_apply_calls(
                            apply_idx_objs,
                            cols=self.columns[
                                slice(cum_col_widths[j], cum_col_widths[j + 1])
                            ],
                        )
                        for j in range(len(self._partitions[i]))
                    ]
                    for i in range(len(self._partitions))
                ]
            )
            ErrorMessage.catch_bugs_and_request_email(
                axis is not None and axis not in [0, 1]
            )

    def mask(
        self,
        row_indices=None,
        row_numeric_idx=None,
        col_indices=None,
        col_numeric_idx=None,
    ):
        """Lazily select columns or rows from given indices.

        Note: If both row_indices and row_numeric_idx are set, row_indices will be used.
            The same rule applied to col_indices and col_numeric_idx.

        Parameters
        ----------
        row_indices : list of hashable
            The row labels to extract.
        row_numeric_idx : list of int
            The row indices to extract.
        col_indices : list of hashable
            The column labels to extract.
        col_numeric_idx : list of int
            The column indices to extract.

        Returns
        -------
        BasePandasFrame
             A new BasePandasFrame from the mask provided.
        """
        if isinstance(row_numeric_idx, slice) and (
            row_numeric_idx == slice(None) or row_numeric_idx == slice(0, None)
        ):
            row_numeric_idx = None
        if isinstance(col_numeric_idx, slice) and (
            col_numeric_idx == slice(None) or col_numeric_idx == slice(0, None)
        ):
            col_numeric_idx = None
        if (
            row_indices is None
            and row_numeric_idx is None
            and col_indices is None
            and col_numeric_idx is None
        ):
            return self.copy()
        if row_indices is not None:
            row_numeric_idx = self.index.get_indexer_for(row_indices)
        if row_numeric_idx is not None:
            row_partitions_list = self._get_dict_of_block_index(0, row_numeric_idx)
            if isinstance(row_numeric_idx, slice):
                # Row lengths for slice are calculated as the length of the slice
                # on the partition. Often this will be the same length as the current
                # length, but sometimes it is different, thus the extra calculation.
                new_row_lengths = [
                    len(range(*idx.indices(self._row_lengths[p])))
                    for p, idx in row_partitions_list.items()
                ]
                # Use the slice to calculate the new row index
                new_index = self.index[row_numeric_idx]
            else:
                new_row_lengths = [len(idx) for _, idx in row_partitions_list.items()]
                new_index = self.index[sorted(row_numeric_idx)]
        else:
            row_partitions_list = {
                i: slice(None) for i in range(len(self._row_lengths))
            }
            new_row_lengths = self._row_lengths
            new_index = self.index

        if col_indices is not None:
            col_numeric_idx = self.columns.get_indexer_for(col_indices)
        if col_numeric_idx is not None:
            col_partitions_list = self._get_dict_of_block_index(1, col_numeric_idx)
            if isinstance(col_numeric_idx, slice):
                # Column widths for slice are calculated as the length of the slice
                # on the partition. Often this will be the same length as the current
                # length, but sometimes it is different, thus the extra calculation.
                new_col_widths = [
                    len(range(*idx.indices(self._column_widths[p])))
                    for p, idx in col_partitions_list.items()
                ]
                # Use the slice to calculate the new columns
                new_columns = self.columns[col_numeric_idx]
                assert sum(new_col_widths) == len(
                    new_columns
                ), "{} != {}.\n{}\n{}\n{}".format(
                    sum(new_col_widths),
                    len(new_columns),
                    col_numeric_idx,
                    self._column_widths,
                    col_partitions_list,
                )
                if self._dtypes is not None:
                    new_dtypes = self.dtypes[col_numeric_idx]
                else:
                    new_dtypes = None
            else:
                new_col_widths = [len(idx) for _, idx in col_partitions_list.items()]
                new_columns = self.columns[sorted(col_numeric_idx)]
                if self._dtypes is not None:
                    new_dtypes = self.dtypes.iloc[sorted(col_numeric_idx)]
                else:
                    new_dtypes = None
        else:
            col_partitions_list = {
                i: slice(None) for i in range(len(self._column_widths))
            }
            new_col_widths = self._column_widths
            new_columns = self.columns
            if self._dtypes is not None:
                new_dtypes = self.dtypes
            else:
                new_dtypes = None
        new_partitions = np.array(
            [
                [
                    self._partitions[row_idx][col_idx].mask(
                        row_internal_indices, col_internal_indices
                    )
                    for col_idx, col_internal_indices in col_partitions_list.items()
                    if isinstance(col_internal_indices, slice)
                    or len(col_internal_indices) > 0
                ]
                for row_idx, row_internal_indices in row_partitions_list.items()
                if isinstance(row_internal_indices, slice)
                or len(row_internal_indices) > 0
            ]
        )
        intermediate = self.__constructor__(
            new_partitions,
            new_index,
            new_columns,
            new_row_lengths,
            new_col_widths,
            new_dtypes,
        )
        # Check if monotonically increasing, return if it is. Fast track code path for
        # common case to keep it fast.
        if (
            row_numeric_idx is None
            or isinstance(row_numeric_idx, slice)
            or len(row_numeric_idx) == 1
            or np.all(row_numeric_idx[1:] >= row_numeric_idx[:-1])
        ) and (
            col_numeric_idx is None
            or isinstance(col_numeric_idx, slice)
            or len(col_numeric_idx) == 1
            or np.all(col_numeric_idx[1:] >= col_numeric_idx[:-1])
        ):
            return intermediate
        # The new labels are often smaller than the old labels, so we can't reuse the
        # original order values because those were mapped to the original data. We have
        # to reorder here based on the expected order from within the data.
        # We create a dictionary mapping the position of the numeric index with respect
        # to all others, then recreate that order by mapping the new order values from
        # the old. This information is sent to `reorder_labels`.
        if row_numeric_idx is not None:
            row_order_mapping = dict(
                zip(sorted(row_numeric_idx), range(len(row_numeric_idx)))
            )
            new_row_order = [row_order_mapping[idx] for idx in row_numeric_idx]
        else:
            new_row_order = None
        if col_numeric_idx is not None:
            col_order_mapping = dict(
                zip(sorted(col_numeric_idx), range(len(col_numeric_idx)))
            )
            new_col_order = [col_order_mapping[idx] for idx in col_numeric_idx]
        else:
            new_col_order = None
        return intermediate.reorder_labels(
            row_numeric_idx=new_row_order, col_numeric_idx=new_col_order
        )

    def join(self, other, how="inner", on=None, sort=False, suffixes=("_x", "_y")):
        """Performs join operation

        Parameters
        ----------
        other: frame with which we join.
        how: Way of joining (iner, left, etc)
        on: The common column name(s) to join on
        sort: Sort the join keys lexicographically in the result.
        suffixes: Add this suffix to the common names not in the "on".

        Returns
        -------
        BasePandasFrame
            A new BasePandasFrame with joined inputs
        """
        pass

    def reorder_labels(self, row_numeric_idx=None, col_numeric_idx=None):
        """Reorder the column and or rows in this DataFrame.

        Parameters
        ----------
        row_numeric_idx : list of int, optional
            The ordered list of new row orders such that each position within the list
            indicates the new position.
        col_numeric_idx : list of int, optional
            The ordered list of new column orders such that each position within the
            list indicates the new position.

        Returns
        -------
        BasePandasFrame
            A new BasePandasFrame with reordered columns and/or rows.
        """
        if row_numeric_idx is not None:
            ordered_rows = self._frame_mgr_cls.map_axis_partitions(
                0, self._partitions, lambda df: df.iloc[row_numeric_idx]
            )
            row_idx = self.index[row_numeric_idx]
        else:
            ordered_rows = self._partitions
            row_idx = self.index
        if col_numeric_idx is not None:
            ordered_cols = self._frame_mgr_cls.map_axis_partitions(
                1, ordered_rows, lambda df: df.iloc[:, col_numeric_idx]
            )
            col_idx = self.columns[col_numeric_idx]
        else:
            ordered_cols = ordered_rows
            col_idx = self.columns
        return self.__constructor__(ordered_cols, row_idx, col_idx)

    def copy(self):
        """Copy this object.

        Returns:
            A copied version of this object.
        """
        return self.__constructor__(
            self._partitions,
            self.index.copy(),
            self.columns.copy(),
            self._row_lengths,
            self._column_widths,
            self._dtypes,
        )

    @classmethod
    def combine_dtypes(cls, list_of_dtypes, column_names):
        """Describes how data types should be combined when they do not match.

        Args:
            list_of_dtypes: A list of pandas Series with the data types.
            column_names: The names of the columns that the data types map to.

        Returns:
             A pandas Series containing the finalized data types.
        """
        # Compute dtypes by getting collecting and combining all of the partitions. The
        # reported dtypes from differing rows can be different based on the inference in
        # the limited data seen by each worker. We use pandas to compute the exact dtype
        # over the whole column for each column.
        dtypes = (
            pandas.concat(list_of_dtypes, axis=1)
            .apply(lambda row: find_common_type(row.values), axis=1)
            .squeeze(axis=0)
        )
        dtypes.index = column_names
        return dtypes

    def astype(self, col_dtypes):
        """Converts columns dtypes to given dtypes.

        Args:
            col_dtypes: Dictionary of {col: dtype,...} where col is the column
                name and dtype is a numpy dtype.

        Returns:
            dataframe with updated dtypes.
        """
        columns = col_dtypes.keys()
        # Create Series for the updated dtypes
        new_dtypes = self.dtypes.copy()
        for i, column in enumerate(columns):
            dtype = col_dtypes[column]
            if (
                not isinstance(dtype, type(self.dtypes[column]))
                or dtype != self.dtypes[column]
            ):
                # Update the new dtype series to the proper pandas dtype
                try:
                    new_dtype = np.dtype(dtype)
                except TypeError:
                    new_dtype = dtype

                if dtype != np.int32 and new_dtype == np.int32:
                    new_dtypes[column] = np.dtype("int64")
                elif dtype != np.float32 and new_dtype == np.float32:
                    new_dtypes[column] = np.dtype("float64")
                # We cannot infer without computing the dtype if
                elif isinstance(new_dtype, str) and new_dtype == "category":
                    new_dtypes = None
                    break
                else:
                    new_dtypes[column] = new_dtype

        def astype_builder(df):
            return df.astype({k: v for k, v in col_dtypes.items() if k in df})

        new_frame = self._frame_mgr_cls.map_partitions(self._partitions, astype_builder)
        return self.__constructor__(
            new_frame,
            self.index,
            self.columns,
            self._row_lengths,
            self._column_widths,
            new_dtypes,
        )

    # Metadata modification methods
    def add_prefix(self, prefix, axis):
        """Add a prefix to the current row or column labels.

        Args:
            prefix: The prefix to add.
            axis: The axis to update.

        Returns:
            A new dataframe with the updated labels.
        """
        new_labels = self.axes[axis].map(lambda x: str(prefix) + str(x))
        new_frame = self.copy()
        if axis == 0:
            new_frame.index = new_labels
        else:
            new_frame.columns = new_labels
        return new_frame

    def add_suffix(self, suffix, axis):
        """Add a suffix to the current row or column labels.

        Args:
            suffix: The suffix to add.
            axis: The axis to update.

        Returns:
            A new dataframe with the updated labels.
        """
        new_labels = self.axes[axis].map(lambda x: str(x) + str(suffix))
        new_frame = self.copy()
        if axis == 0:
            new_frame.index = new_labels
        else:
            new_frame.columns = new_labels
        return new_frame

    # END Metadata modification methods

    def _numeric_columns(self, include_bool=True):
        """Returns the numeric columns of the Manager.

        Returns:
            List of index names.
        """
        columns = []
        for col, dtype in zip(self.columns, self.dtypes):
            if is_numeric_dtype(dtype) and (
                include_bool or (not include_bool and dtype != np.bool_)
            ):
                columns.append(col)
        return columns

    def _get_dict_of_block_index(self, axis, indices):
        """Convert indices to a dict of block index to internal index mapping.

        Parameters
        ----------
        axis : (0 - rows, 1 - columns)
               The axis along which to get the indices
        indices : list of int, slice
                A list of global indices to convert.

        Returns
        -------
        dictionary mapping int to list of int
            A mapping from partition to list of internal indices to extract from that
            partition.
        """
        # Fasttrack slices
        if isinstance(indices, slice):
            if indices == slice(None) or indices == slice(0, None):
                return OrderedDict(
                    zip(
                        range(len(self.axes[axis])),
                        [slice(None)] * len(self.axes[axis]),
                    )
                )
            if indices.start is None or indices.start == 0:
                last_part, last_idx = list(
                    self._get_dict_of_block_index(axis, [indices.stop]).items()
                )[0]
                dict_of_slices = OrderedDict(
                    zip(range(last_part), [slice(None)] * last_part)
                )
                dict_of_slices.update({last_part: slice(last_idx[0])})
                return dict_of_slices
            elif indices.stop is None or indices.stop >= len(self.axes[axis]):
                first_part, first_idx = list(
                    self._get_dict_of_block_index(axis, [indices.start]).items()
                )[0]
                dict_of_slices = OrderedDict({first_part: slice(first_idx[0], None)})
                num_partitions = np.size(self._partitions, axis=axis)
                part_list = range(first_part + 1, num_partitions)
                dict_of_slices.update(
                    OrderedDict(zip(part_list, [slice(None)] * len(part_list)))
                )
                return dict_of_slices
            else:
                first_part, first_idx = list(
                    self._get_dict_of_block_index(axis, [indices.start]).items()
                )[0]
                last_part, last_idx = list(
                    self._get_dict_of_block_index(axis, [indices.stop]).items()
                )[0]
                if first_part == last_part:
                    return OrderedDict({first_part: slice(first_idx[0], last_idx[0])})
                else:
                    if last_part - first_part == 1:
                        return OrderedDict(
                            {
                                first_part: slice(first_idx[0], None),
                                last_part: slice(None, last_idx[0]),
                            }
                        )
                    else:
                        dict_of_slices = OrderedDict(
                            {first_part: slice(first_idx[0], None)}
                        )
                        part_list = range(first_part + 1, last_part)
                        dict_of_slices.update(
                            OrderedDict(zip(part_list, [slice(None)] * len(part_list)))
                        )
                        dict_of_slices.update({last_part: slice(None, last_idx[0])})
                        return dict_of_slices
        # Sort and convert negative indices to positive
        indices = np.sort(
            [i if i >= 0 else max(0, len(self.axes[axis]) + i) for i in indices]
        )
        if axis == 0:
            bins = np.array(self._row_lengths)
        else:
            bins = np.array(self._column_widths)
        # INT_MAX to make sure we don't try to compute on partitions that don't exist.
        cumulative = np.append(bins[:-1].cumsum(), np.iinfo(bins.dtype).max)

        def internal(block_idx, global_index):
            return (
                global_index
                if not block_idx
                else np.subtract(
                    global_index, cumulative[min(block_idx, len(cumulative) - 1) - 1]
                )
            )

        partition_ids = np.digitize(indices, cumulative)
        count_for_each_partition = np.array(
            [(partition_ids == i).sum() for i in range(len(cumulative))]
        ).cumsum()
        # Compute the internal indices and pair those with the partition index.
        # If the first partition has any values we need to return, compute those
        # first to make the list comprehension easier. Otherwise, just append the
        # rest of the values to an empty list.
        if count_for_each_partition[0] > 0:
            first_partition_indices = [
                (0, internal(0, indices[slice(count_for_each_partition[0])]))
            ]
        else:
            first_partition_indices = []
        partition_ids_with_indices = first_partition_indices + [
            (
                i,
                internal(
                    i,
                    indices[
                        slice(
                            count_for_each_partition[i - 1],
                            count_for_each_partition[i],
                        )
                    ],
                ),
            )
            for i in range(1, len(count_for_each_partition))
            if count_for_each_partition[i] > count_for_each_partition[i - 1]
        ]
        return OrderedDict(partition_ids_with_indices)

    def _join_index_objects(self, axis, other_index, how, sort):
        """
        Joins a pair of index objects (columns or rows) by a given strategy.

        Parameters
        ----------
            axis : 0 or 1
                The axis index object to join (0 - rows, 1 - columns).
            other_index : Index
                The other_index to join on.
            how : {'left', 'right', 'inner', 'outer'}
                The type of join to join to make.
            sort : boolean
                Whether or not to sort the joined index

        Returns
        -------
        Index
            Joined indices.
        """
        if isinstance(other_index, list):
            joined_obj = self.columns if axis else self.index
            # TODO: revisit for performance
            for obj in other_index:
                joined_obj = joined_obj.join(obj, how=how, sort=sort)
            return joined_obj
        if axis:
            return self.columns.join(other_index, how=how, sort=sort)
        else:
            return self.index.join(other_index, how=how, sort=sort)

    # Internal methods
    # These methods are for building the correct answer in a modular way.
    # Please be careful when changing these!

    def _build_mapreduce_func(self, axis, func):
        """Properly formats a MapReduce result so that the partitioning is correct.

        Note: This should be used for any MapReduce style operation that results in a
            reduced data dimensionality (dataframe -> series).

        Args:
            axis: The axis along which to apply the function.
            func: The function to apply.

        Returns:
            A function to be shipped to the partitions to be executed.
        """

        def _map_reduce_func(df):
            series_result = func(df)
            if axis == 0 and isinstance(series_result, pandas.Series):
                # In the case of axis=0, we need to keep the shape of the data
                # consistent with what we have done. In the case of a reduction, the
                # data for axis=0 should be a single value for each column. By
                # transposing the data after we convert to a DataFrame, we ensure that
                # the columns of the result line up with the columns from the data.
                # axis=1 does not have this requirement because the index already will
                # line up with the index of the data based on how pandas creates a
                # DataFrame from a Series.
                return pandas.DataFrame(series_result).T
            return pandas.DataFrame(series_result)

        return _map_reduce_func

    def _compute_map_reduce_metadata(self, axis, new_parts):
        if axis == 0:
            columns = self.columns
            index = ["__reduced__"]
            new_lengths = [1]
            new_widths = self._column_widths
            new_dtypes = self._dtypes
        else:
            columns = ["__reduced__"]
            index = self.index
            new_lengths = self._row_lengths
            new_widths = [1]
            if self._dtypes is not None:
                new_dtypes = pandas.Series(
                    np.full(1, find_common_type(self.dtypes.values)),
                    index=["__reduced__"],
                )
            else:
                new_dtypes = self._dtypes
        return self.__constructor__(
            new_parts,
            index,
            columns,
            new_lengths,
            new_widths,
            new_dtypes,
            validate_axes="reduced",
        )

    def _fold_reduce(self, axis, func):
        """Applies map that reduce Manager to series but require knowledge of full axis.

        Args:
            func: Function to reduce the Manager by. This function takes in a Manager.
            axis: axis to apply the function to.

        Return:
            Pandas series containing the reduced data.
        """
        func = self._build_mapreduce_func(axis, func)
        new_parts = self._frame_mgr_cls.map_axis_partitions(
            axis, self._partitions, func
        )
        return self._compute_map_reduce_metadata(axis, new_parts)

    def _map_reduce(self, axis, map_func, reduce_func=None, preserve_index=True):
        """
        Apply function that will reduce the data to a Pandas Series.

        Parameters
        ----------
            axis : 0 or 1
                0 for columns and 1 for rows.
            map_func : callable
                Callable function to map the dataframe.
            reduce_func : callable
                Callable function to reduce the dataframe.
                If none, then apply map_func twice. Default is None.
            preserve_index : boolean
                The flag to preserve index for default behavior
                map and reduce operations. Default is True.

        Returns
        -------
        BasePandasFrame
            A new dataframe.
        """
        map_func = self._build_mapreduce_func(axis, map_func)
        if reduce_func is None:
            reduce_func = map_func
        else:
            reduce_func = self._build_mapreduce_func(axis, reduce_func)

        map_parts = self._frame_mgr_cls.map_partitions(self._partitions, map_func)
        reduce_parts = self._frame_mgr_cls.map_axis_partitions(
            axis, map_parts, reduce_func
        )
        if preserve_index:
            return self._compute_map_reduce_metadata(axis, reduce_parts)
        else:
            if axis == 0:
                new_index = ["__reduced__"]
                new_columns = self._frame_mgr_cls.get_indices(
                    1, reduce_parts, lambda df: df.columns
                )
            else:
                new_index = self._frame_mgr_cls.get_indices(
                    0, reduce_parts, lambda df: df.index
                )
                new_columns = ["__reduced__"]
            return self.__constructor__(
                reduce_parts, new_index, new_columns, validate_axes="reduced"
            )

    def _map(self, func, dtypes=None, validate_index=False, validate_columns=False):
        """Perform a function that maps across the entire dataset.

        Pamareters
        ----------
            func : callable
                The function to apply.
            dtypes :
                (optional) The data types for the result. This is an optimization
                because there are functions that always result in a particular data
                type, and allows us to avoid (re)computing it.
            validate_index : bool, (default False)
                Is index validation required after performing `func` on partitions.
        Returns
        -------
            A new dataframe.
        """
        new_partitions = self._frame_mgr_cls.map_partitions(self._partitions, func)
        if dtypes == "copy":
            dtypes = self._dtypes
        elif dtypes is not None:
            dtypes = pandas.Series(
                [np.dtype(dtypes)] * len(self.columns), index=self.columns
            )
        if validate_index:
            new_index = self._frame_mgr_cls.get_indices(
                0, new_partitions, lambda df: df.index
            )
        else:
            new_index = self.index
        if len(new_index) != len(self.index):
            new_row_lengths = None
        else:
            new_row_lengths = self._row_lengths

        if validate_columns:
            new_columns = self._frame_mgr_cls.get_indices(
                1, new_partitions, lambda df: df.columns
            )
        else:
            new_columns = self.columns
        if len(new_columns) != len(self.columns):
            new_column_widths = None
        else:
            new_column_widths = self._column_widths
        return self.__constructor__(
            new_partitions,
            new_index,
            new_columns,
            new_row_lengths,
            new_column_widths,
            dtypes=dtypes,
        )

    def _fold(self, axis, func):
        """Perform a function across an entire axis.

        Note: The data shape is not changed (length and width of the table).

        Args:
            axis: The axis to apply over.
            func: The function to apply.

        Returns:
             A new dataframe.
        """
        new_partitions = self._frame_mgr_cls.map_axis_partitions(
            axis, self._partitions, func
        )
        return self.__constructor__(
            new_partitions,
            self.index,
            self.columns,
            self._row_lengths,
            self._column_widths,
        )

    def filter_full_axis(self, axis, func):
        """Filter data based on the function provided along an entire axis.

        Args:
            axis: The axis to filter over.
            func: The function to use for the filter. This function should filter the
                data itself.

        Returns:
            A new dataframe.
        """
        new_partitions = self._frame_mgr_cls.map_axis_partitions(
            axis, self._partitions, func, keep_partitioning=True
        )
        if axis == 0:
            new_index = self.index
            new_lengths = self._row_lengths
            new_widths = None  # We do not know what the resulting widths will be
            new_columns = self._frame_mgr_cls.get_indices(
                1, new_partitions, lambda df: df.columns
            )
        else:
            new_columns = self.columns
            new_lengths = None  # We do not know what the resulting lengths will be
            new_widths = self._column_widths
            new_index = self._frame_mgr_cls.get_indices(
                0, new_partitions, lambda df: df.index
            )
        return self.__constructor__(
            new_partitions,
            new_index,
            new_columns,
            new_lengths,
            new_widths,
            self.dtypes if axis == 0 else None,
        )

    def _apply_full_axis(
        self, axis, func, new_index=None, new_columns=None, dtypes=None,
    ):
        """
        Perform a function across an entire axis.

        Parameters
        ----------
            axis : 0 or 1
                The axis to apply over (0 - rows, 1 - columns).
            func : callable
                The function to apply.
            new_index : list-like (optional)
                The index of the result. We may know this in advance,
                and if not provided it must be computed.
            new_columns : list-like (optional)
                The columns of the result. We may know this in
                advance, and if not provided it must be computed.
            dtypes : list-like (optional)
                The data types of the result. This is an optimization
                because there are functions that always result in a particular data
                type, and allows us to avoid (re)computing it.

        Returns
        -------
        BasePandasFrame
            A new dataframe.

        Notes
        -----
        The data shape may change as a result of the function.
        """
        new_partitions = self._frame_mgr_cls.map_axis_partitions(
            axis,
            self._partitions,
            self._build_mapreduce_func(axis, func),
            keep_partitioning=True,
        )
        # Index objects for new object creation. This is shorter than if..else
        if new_columns is None:
            new_columns = self._frame_mgr_cls.get_indices(
                1, new_partitions, lambda df: df.columns
            )
        if new_index is None:
            new_index = self._frame_mgr_cls.get_indices(
                0, new_partitions, lambda df: df.index
            )
        if dtypes == "copy":
            dtypes = self._dtypes
        elif dtypes is not None:
            dtypes = pandas.Series(
                [np.dtype(dtypes)] * len(new_columns), index=new_columns
            )
        return self.__constructor__(
            new_partitions,
            new_index,
            new_columns,
            None,
            None,
            dtypes,
            validate_axes="reduced",
        )

    def _apply_full_axis_select_indices(
        self,
        axis,
        func,
        apply_indices=None,
        numeric_indices=None,
        new_index=None,
        new_columns=None,
        keep_remaining=False,
    ):
        """Apply a function across an entire axis for a subset of the data.

        Args:
            axis: The axis to apply over.
            func: The function to apply
            apply_indices: The labels to apply over.
            numeric_indices: The indices to apply over.
            new_index: (optional) The index of the result. We may know this in advance,
                and if not provided it must be computed.
            new_columns: (optional) The columns of the result. We may know this in
                advance, and if not provided it must be computed.
            keep_remaining: Whether or not to drop the data that is not computed over.

        Returns:
            A new dataframe.
        """
        assert apply_indices is not None or numeric_indices is not None
        # Convert indices to numeric indices
        old_index = self.index if axis else self.columns
        if apply_indices is not None:
            numeric_indices = old_index.get_indexer_for(apply_indices)
        # Get the indices for the axis being applied to (it is the opposite of axis
        # being applied over)
        dict_indices = self._get_dict_of_block_index(axis ^ 1, numeric_indices)
        new_partitions = self._frame_mgr_cls.apply_func_to_select_indices_along_full_axis(
            axis, self._partitions, func, dict_indices, keep_remaining=keep_remaining
        )
        # TODO Infer columns and index from `keep_remaining` and `apply_indices`
        if new_index is None:
            new_index = self.index if axis == 1 else None
        if new_columns is None:
            new_columns = self.columns if axis == 0 else None
        return self.__constructor__(new_partitions, new_index, new_columns, None, None)

    def _apply_select_indices(
        self,
        axis,
        func,
        apply_indices=None,
        row_indices=None,
        col_indices=None,
        new_index=None,
        new_columns=None,
        keep_remaining=False,
        item_to_distribute=None,
    ):
        """Apply a function for a subset of the data.

        Args:
            axis: The axis to apply over.
            func: The function to apply
            apply_indices: (optional) The labels to apply over. Must be given if axis is
                provided.
            row_indices: (optional) The row indices to apply over. Must be provided with
                `col_indices` to apply over both axes.
            col_indices: (optional) The column indices to apply over. Must be provided
                with `row_indices` to apply over both axes.
            new_index: (optional) The index of the result. We may know this in advance,
                and if not provided it must be computed.
            new_columns: (optional) The columns of the result. We may know this in
                advance, and if not provided it must be computed.
            keep_remaining: Whether or not to drop the data that is not computed over.
            item_to_distribute: (optional) The item to split up so it can be applied
                over both axes.

        Returns:
            A new dataframe.
        """
        # TODO Infer columns and index from `keep_remaining` and `apply_indices`
        if new_index is None:
            new_index = self.index if axis == 1 else None
        if new_columns is None:
            new_columns = self.columns if axis == 0 else None
        if axis is not None:
            assert apply_indices is not None
            # Convert indices to numeric indices
            old_index = self.index if axis else self.columns
            numeric_indices = old_index.get_indexer_for(apply_indices)
            # Get indices being applied to (opposite of indices being applied over)
            dict_indices = self._get_dict_of_block_index(axis ^ 1, numeric_indices)
            new_partitions = self._frame_mgr_cls.apply_func_to_select_indices(
                axis,
                self._partitions,
                func,
                dict_indices,
                keep_remaining=keep_remaining,
            )
            # Length objects for new object creation. This is shorter than if..else
            # This object determines the lengths and widths based on the given
            # parameters and builds a dictionary used in the constructor below. 0 gives
            # the row lengths and 1 gives the column widths. Since the dimension of
            # `axis` given may have changed, we current just recompute it.
            # TODO Determine lengths from current lengths if `keep_remaining=False`
            lengths_objs = {
                axis: [len(apply_indices)]
                if not keep_remaining
                else [self._row_lengths, self._column_widths][axis],
                axis ^ 1: [self._row_lengths, self._column_widths][axis ^ 1],
            }
            return self.__constructor__(
                new_partitions, new_index, new_columns, lengths_objs[0], lengths_objs[1]
            )
        else:
            # We are apply over both axes here, so make sure we have all the right
            # variables set.
            assert row_indices is not None and col_indices is not None
            assert keep_remaining
            assert item_to_distribute is not None
            row_partitions_list = self._get_dict_of_block_index(0, row_indices).items()
            col_partitions_list = self._get_dict_of_block_index(1, col_indices).items()
            new_partitions = self._frame_mgr_cls.apply_func_to_indices_both_axis(
                self._partitions,
                func,
                row_partitions_list,
                col_partitions_list,
                item_to_distribute,
            )
            return self.__constructor__(
                new_partitions,
                new_index,
                new_columns,
                self._row_lengths_cache,
                self._column_widths_cache,
            )

    def broadcast_apply(self, axis, func, other, preserve_labels=True, dtypes=None):
        """Broadcast partitions of other dataframe partitions and apply a function.

        Args:
            axis: The axis to broadcast over.
            func: The function to apply.
            other: The Modin DataFrame to broadcast.
            preserve_labels: Whether or not to keep labels from this Modin DataFrame.
            dtypes: "copy" or None. Whether to keep old dtypes or infer new dtypes from
                data.

        Returns:
             A new Modin DataFrame
        """
        # Only sort the indices if they do not match
        left_parts, right_parts, joined_index = self._copartition(
            axis, other, "left", sort=not self.axes[axis].equals(other.axes[axis])
        )
        # unwrap list returned by `copartition`.
        right_parts = right_parts[0]
        new_frame = self._frame_mgr_cls.broadcast_apply(
            axis, func, left_parts, right_parts
        )
        if dtypes == "copy":
            dtypes = self._dtypes
        new_index = self.index
        new_columns = self.columns
        if not preserve_labels:
            if axis == 1:
                new_columns = joined_index
            else:
                new_index = joined_index
        return self.__constructor__(
            new_frame, new_index, new_columns, None, None, dtypes=dtypes
        )

    def _prepare_frame_to_broadcast(self, axis, indices, broadcast_all):
        """
        Computes indices to broadcast `self` with considering of `indices`

        Parameters
        ----------
            axis : int,
                axis to broadcast along
            indices : dict,
                Dict of indices and internal indices of partitions where `self` must
                be broadcasted
            broadcast_all : bool,
                Whether broadcast the whole axis of `self` frame or just a subset of it

        Returns
        -------
            Dictianary with indices of partitions to broadcast
        """
        if broadcast_all:

            def get_len(part):
                return part.width() if not axis else part.length()

            parts = self._partitions if not axis else self._partitions.T
            return {
                key: {
                    i: np.arange(get_len(parts[0][i])) for i in np.arange(len(parts[0]))
                }
                for key in indices.keys()
            }
        passed_len = 0
        result_dict = {}
        for part_num, internal in indices.items():
            result_dict[part_num] = self._get_dict_of_block_index(
                axis ^ 1, np.arange(passed_len, passed_len + len(internal))
            )
            passed_len += len(internal)
        return result_dict

    def broadcast_apply_select_indices(
        self,
        axis,
        func,
        other,
        apply_indices=None,
        numeric_indices=None,
        keep_remaining=False,
        broadcast_all=True,
        new_index=None,
        new_columns=None,
    ):
        """
        Applyies `func` to select indices at specified axis and broadcasts
        partitions of `other` frame.

        Parameters
        ----------
            axis : int,
                Axis to apply function along
            func : callable,
                Function to apply
            other : BasePandasFrame,
                Partitions of which should be broadcasted
            apply_indices : list,
                List of labels to apply (if `numeric_indices` are not specified)
            numeric_indices : list,
                Numeric indices to apply (if `apply_indices` are not specified)
            keep_remaining : Whether or not to drop the data that is not computed over.
            broadcast_all : Whether broadcast the whole axis of right frame to every
                partition or just a subset of it.
            new_index : Index, (optional)
                The index of the result. We may know this in advance,
                and if not provided it must be computed
            new_columns : Index, (optional)
                The columns of the result. We may know this in advance,
                and if not provided it must be computed.

        Returns
        -------
            BasePandasFrame
        """
        assert (
            apply_indices is not None or numeric_indices is not None
        ), "Indices to apply must be specified!"

        if other is None:
            if apply_indices is None:
                apply_indices = self.axes[axis][numeric_indices]
            return self._apply_select_indices(
                axis=axis,
                func=func,
                apply_indices=apply_indices,
                keep_remaining=keep_remaining,
                new_index=new_index,
                new_columns=new_columns,
            )

        if numeric_indices is None:
            old_index = self.index if axis else self.columns
            numeric_indices = old_index.get_indexer_for(apply_indices)

        dict_indices = self._get_dict_of_block_index(axis ^ 1, numeric_indices)
        broadcasted_dict = other._prepare_frame_to_broadcast(
            axis, dict_indices, broadcast_all=broadcast_all
        )
        new_partitions = self._frame_mgr_cls.broadcast_apply_select_indices(
            axis,
            func,
            self._partitions,
            other._partitions,
            dict_indices,
            broadcasted_dict,
            keep_remaining,
        )
        if new_index is None:
            new_index = self._frame_mgr_cls.get_indices(
                0, new_partitions, lambda df: df.index
            )
        if new_columns is None:
            new_columns = self._frame_mgr_cls.get_indices(
                1, new_partitions, lambda df: df.columns
            )
        return self.__constructor__(new_partitions, new_index, new_columns)

    def _copartition(self, axis, other, how, sort, force_repartition=False):
        """
        Copartition two dataframes.

        Parameters
        ----------
<<<<<<< HEAD
            axis : int
                The axis to copartition along.
=======
            axis : 0 or 1
                The axis to copartition along (0 - rows, 1 - columns).
>>>>>>> 79be7d6f
            other : BasePandasFrame
                The other dataframes(s) to copartition against.
            how : str
                How to manage joining the index object ("left", "right", etc.)
            sort : boolean
                Whether or not to sort the joined index.
            force_repartition : boolean
                Whether or not to force the repartitioning. By default,
                this method will skip repartitioning if it is possible. This is because
                reindexing is extremely inefficient. Because this method is used to
                `join` or `append`, it is vital that the internal indices match.

        Returns
        -------
        Tuple
            A tuple (left data, right data list, joined index).
        """
        if isinstance(other, type(self)):
            other = [other]

        index_other_obj = [o.axes[axis] for o in other]
<<<<<<< HEAD
        joined_index = self._join_index_objects(axis ^ 1, index_other_obj, how, sort)
=======
        joined_index = self._join_index_objects(axis, index_other_obj, how, sort)
>>>>>>> 79be7d6f
        # We have to set these because otherwise when we perform the functions it may
        # end up serializing this entire object.
        left_old_idx = self.axes[axis]
        right_old_idxes = index_other_obj

        # Start with this and we'll repartition the first time, and then not again.
        if not left_old_idx.equals(joined_index) or force_repartition:
            reindexed_self = self._frame_mgr_cls.map_axis_partitions(
                axis, self._partitions, lambda df: df.reindex(joined_index, axis=axis)
            )
        else:
            reindexed_self = self._partitions
        reindexed_other_list = []

        for i in range(len(other)):
            if right_old_idxes[i].equals(joined_index) and not force_repartition:
                reindexed_other = other[i]._partitions
            else:
                reindexed_other = other[i]._frame_mgr_cls.map_axis_partitions(
                    axis,
                    other[i]._partitions,
                    lambda df: df.reindex(joined_index, axis=axis),
                )
            reindexed_other_list.append(reindexed_other)
        return reindexed_self, reindexed_other_list, joined_index

    def _binary_op(self, op, right_frame, join_type="outer"):
        """
        Perform an operation that requires joining with another dataframe.

        Parameters
        ----------
            op : callable
                The function to apply after the join.
            right_frame : BasePandasFrame
                The dataframe to join with.
            join_type : str (optional)
                The type of join to apply.

        Returns
        -------
        BasePandasFrame
            A new dataframe.
        """
        left_parts, right_parts, joined_index = self._copartition(
            0, right_frame, join_type, sort=True
        )
        # unwrap list returned by `copartition`.
        right_parts = right_parts[0]
        new_frame = self._frame_mgr_cls.binary_operation(
            1, left_parts, lambda l, r: op(l, r), right_parts
        )
        new_columns = self.columns.join(right_frame.columns, how=join_type)
        return self.__constructor__(new_frame, self.index, new_columns, None, None)

    def _concat(self, axis, others, how, sort):
        """Concatenate this dataframe with one or more others.

        Args:
            axis: The axis to concatenate over.
            others: The list of dataframes to concatenate with.
            how: The type of join to use for the axis.
            sort: Whether or not to sort the result.

        Returns:
            A new dataframe.
        """
        # Fast path for equivalent columns and partitioning
        if (
            axis == 0
            and all(o.columns.equals(self.columns) for o in others)
            and all(o._column_widths == self._column_widths for o in others)
        ):
            joined_index = self.columns
            left_parts = self._partitions
            right_parts = [o._partitions for o in others]
            new_lengths = self._row_lengths + [
                length for o in others for length in o._row_lengths
            ]
            new_widths = self._column_widths
        elif (
            axis == 1
            and all(o.index.equals(self.index) for o in others)
            and all(o._row_lengths == self._row_lengths for o in others)
        ):
            joined_index = self.index
            left_parts = self._partitions
            right_parts = [o._partitions for o in others]
            new_lengths = self._row_lengths
            new_widths = self._column_widths + [
                length for o in others for length in o._column_widths
            ]
        else:
            left_parts, right_parts, joined_index = self._copartition(
                axis ^ 1, others, how, sort, force_repartition=True
            )
            new_lengths = None
            new_widths = None
        new_partitions = self._frame_mgr_cls.concat(axis, left_parts, right_parts)
        if axis == 0:
            new_index = self.index.append([other.index for other in others])
            new_columns = joined_index
            # TODO: Can optimize by combining if all dtypes are materialized
            new_dtypes = None
        else:
            new_columns = self.columns.append([other.columns for other in others])
            new_index = joined_index
            if self._dtypes is not None and all(o._dtypes is not None for o in others):
                new_dtypes = self.dtypes.append([o.dtypes for o in others])
            else:
                new_dtypes = None
        return self.__constructor__(
            new_partitions, new_index, new_columns, new_lengths, new_widths, new_dtypes
        )

    def groupby_reduce(
        self, axis, by, map_func, reduce_func, new_index=None, new_columns=None
    ):
        """Groupby another dataframe and aggregate the result.

        Args:
            axis: The axis to groupby and aggregate over.
            by: The dataframe to group by.
            map_func: The map component of the aggregation.
            reduce_func: The reduce component of the aggregation.
            new_index: (optional) The index of the result. We may know this in advance,
                and if not provided it must be computed.
            new_columns: (optional) The columns of the result. We may know this in
                advance, and if not provided it must be computed.

        Returns:
             A new dataframe.
        """
        new_partitions = self._frame_mgr_cls.groupby_reduce(
            axis, self._partitions, by._partitions, map_func, reduce_func
        )
        if new_columns is None:
            new_columns = self._frame_mgr_cls.get_indices(
                1, new_partitions, lambda df: df.columns
            )
        if new_index is None:
            new_index = self._frame_mgr_cls.get_indices(
                0, new_partitions, lambda df: df.index
            )
        return self.__constructor__(new_partitions, new_index, new_columns)

    @classmethod
    def from_pandas(cls, df):
        """Improve simple Pandas DataFrame to an advanced and superior Modin DataFrame.

        Args:
            df: Pandas DataFrame object.

        Returns:
            A new dataframe.
        """
        new_index = df.index
        new_columns = df.columns
        new_dtypes = df.dtypes
        new_frame, new_lengths, new_widths = cls._frame_mgr_cls.from_pandas(df, True)
        return cls(
            new_frame,
            new_index,
            new_columns,
            new_lengths,
            new_widths,
            dtypes=new_dtypes,
        )

    @classmethod
    def from_arrow(cls, at):
        """Improve simple Arrow Table to an advanced and superior Modin DataFrame.

        Args:
            at: Arrow Table object.

        Returns:
            A new dataframe.
        """
        new_frame, new_lengths, new_widths = cls._frame_mgr_cls.from_arrow(at, True)
        new_columns = Index.__new__(Index, data=at.column_names, dtype="O")
        # OmniSci backend can handle None index, others might require
        # explicit index construction.
        new_index = None
        new_dtypes = pandas.Series(
            [cls._arrow_type_to_dtype(i.type) for i in at.columns],
            index=at.column_names,
        )
        return cls(
            partitions=new_frame,
            index=new_index,
            columns=new_columns,
            row_lengths=new_lengths,
            column_widths=new_widths,
            dtypes=new_dtypes,
        )

    @classmethod
    def _arrow_type_to_dtype(cls, arrow_type):
        res = arrow_type.to_pandas_dtype()
        if not isinstance(res, (np.dtype, str)):
            return np.dtype(res)
        return res

    def to_pandas(self):
        """Converts Modin DataFrame to Pandas DataFrame.

        Returns:
            Pandas DataFrame.
        """
        df = self._frame_mgr_cls.to_pandas(self._partitions)
        if df.empty:
            if len(self.columns) != 0:
                df = pandas.DataFrame(columns=self.columns)
            else:
                df = pandas.DataFrame(columns=self.columns, index=self.index)
        else:
            ErrorMessage.catch_bugs_and_request_email(
                not df.index.equals(self.index) or not df.columns.equals(self.columns),
                "Internal and external indices do not match.",
            )
            df.index = self.index
            df.columns = self.columns
        return df

    def to_numpy(self):
        """Converts Modin DataFrame to a 2D NumPy array.

        Returns:
            NumPy array.
        """
        return self._frame_mgr_cls.to_numpy(self._partitions)

    def transpose(self):
        """Transpose the index and columns of this dataframe.

        Returns:
            A new dataframe.
        """
        new_partitions = self._frame_mgr_cls.lazy_map_partitions(
            self._partitions, lambda df: df.T
        ).T
        new_dtypes = pandas.Series(
            np.full(len(self.index), find_common_type(self.dtypes.values)),
            index=self.index,
        )
        return self.__constructor__(
            new_partitions,
            self.columns,
            self.index,
            self._column_widths,
            self._row_lengths,
            dtypes=new_dtypes,
        )<|MERGE_RESOLUTION|>--- conflicted
+++ resolved
@@ -1517,13 +1517,8 @@
 
         Parameters
         ----------
-<<<<<<< HEAD
-            axis : int
-                The axis to copartition along.
-=======
             axis : 0 or 1
                 The axis to copartition along (0 - rows, 1 - columns).
->>>>>>> 79be7d6f
             other : BasePandasFrame
                 The other dataframes(s) to copartition against.
             how : str
@@ -1545,11 +1540,7 @@
             other = [other]
 
         index_other_obj = [o.axes[axis] for o in other]
-<<<<<<< HEAD
-        joined_index = self._join_index_objects(axis ^ 1, index_other_obj, how, sort)
-=======
         joined_index = self._join_index_objects(axis, index_other_obj, how, sort)
->>>>>>> 79be7d6f
         # We have to set these because otherwise when we perform the functions it may
         # end up serializing this entire object.
         left_old_idx = self.axes[axis]
