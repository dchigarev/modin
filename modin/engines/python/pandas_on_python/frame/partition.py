# Licensed to Modin Development Team under one or more contributor license agreements.
# See the NOTICE file distributed with this work for additional information regarding
# copyright ownership.  The Modin Development Team licenses this file to you under the
# Apache License, Version 2.0 (the "License"); you may not use this file except in
# compliance with the License.  You may obtain a copy of the License at
#
#     http://www.apache.org/licenses/LICENSE-2.0
#
# Unless required by applicable law or agreed to in writing, software distributed under
# the License is distributed on an "AS IS" BASIS, WITHOUT WARRANTIES OR CONDITIONS OF
# ANY KIND, either express or implied. See the License for the specific language
# governing permissions and limitations under the License.

"""The module defines interface for a partition with pandas backend and Python engine."""

import pandas

from modin.data_management.utils import length_fn_pandas, width_fn_pandas
from modin.engines.base.frame.partition import PandasFramePartition


class PandasOnPythonFramePartition(PandasFramePartition):
    """
    Partition class with interface for pandas backend and Python engine.

    Class holds the data and metadata for a single partition and implements
    methods of parent abstract class ``PandasFramePartition``.

    Parameters
    ----------
    data : pandas.DataFrame
        ``pandas.DataFrame`` that should be wrapped with this class.
    length : int, optional
        Length of `data` (number of rows in the input dataframe).
    width : int, optional
        Width of `data` (number of columns in the input dataframe).
    call_queue : list, optional
        Call queue of the partition (list with entities that should be called
        before partition materialization).

    Notes
    -----
    Objects of this class are treated as immutable by partition manager
    subclasses. There is no logic for updating in-place.
    """

    def __init__(self, data, length=None, width=None, call_queue=None):
        self.data = data
        if call_queue is None:
            call_queue = []
        self.call_queue = call_queue
        self._length_cache = length
        self._width_cache = width

    def get(self):
        """
        Flush the `call_queue` and return copy of the data.

        Returns
        -------
        pandas.DataFrame
            Copy of DataFrame that was wrapped by this partition.

        Notes
        -----
        Since this object is a simple wrapper, just return the copy of data.
        """
        self.drain_call_queue()
        return self.data.copy()

    def apply(self, func, **kwargs):
        """
        Apply a function to the object wrapped by this partition.

        Parameters
        ----------
        func : callable
            Function to apply.
        **kwargs : dict
            Additional keyword arguments to be passed in `func`.

        Returns
        -------
        PandasOnPythonFramePartition
            New ``PandasOnPythonFramePartition`` object.
        """

        def call_queue_closure(data, call_queues):
            """
            Apply callables from `call_queues` on copy of the `data` and return the result.

            Parameters
            ----------
            data : pandas.DataFrame or pandas.Series
                Data to use for computations.
            call_queues : array-like
                Array with callables and it's kwargs to be applied to the `data`.

            Returns
            -------
            pandas.DataFrame or pandas.Series
            """
            result = data.copy()
            for func, kwargs in call_queues:
                try:
                    result = func(result, **kwargs)
                except Exception as e:
                    self.call_queue = []
                    raise e
            return result

        self.data = call_queue_closure(self.data, self.call_queue)
        self.call_queue = []
        return PandasOnPythonFramePartition(func(self.data.copy(), **kwargs))

    def add_to_apply_calls(self, func, **kwargs):
        """
        Add a function to the call queue.

        Parameters
        ----------
        func : callable
            Function to be added to the call queue.
        **kwargs : dict
            Additional keyword arguments to be passed in `func`.

        Returns
        -------
        PandasOnPythonFramePartition
            New ``PandasOnPythonFramePartition`` object with extended call queue.
        """
        return PandasOnPythonFramePartition(
            self.data.copy(), call_queue=self.call_queue + [(func, kwargs)]
        )

    def drain_call_queue(self):
        """Execute all operations stored in the call queue on the object wrapped by this partition."""
        if len(self.call_queue) == 0:
            return
        self.apply(lambda x: x)

    def wait(self):
        """
        Wait for completion of computations on the object wrapped by the partition.

        Internally will be done by flushing the call queue.
        """
        self.drain_call_queue()

<<<<<<< HEAD
=======
    # FIXME: row_indices and col_indices can't be optional - df.iloc[None, None]
    # will raise ValueError
    def mask(self, row_indices=None, col_indices=None):
        """
        Lazily create a mask that extracts the indices provided.

        Parameters
        ----------
        row_indices : list-like, optional
            The indices for the rows to extract.
        col_indices : list-like, optional
            The indices for the columns to extract.

        Returns
        -------
        PandasOnPythonFramePartition
            New ``PandasOnPythonFramePartition`` object.
        """
        new_obj = self.add_to_apply_calls(
            lambda df: pandas.DataFrame(df.iloc[row_indices, col_indices])
        )
        if not isinstance(row_indices, slice):
            new_obj._length_cache = len(row_indices)
        if not isinstance(col_indices, slice):
            new_obj._width_cache = len(col_indices)
        return new_obj

>>>>>>> 6e648e75
    def to_pandas(self):
        """
        Return copy of the ``pandas.Dataframe`` stored in this partition.

        Returns
        -------
        pandas.DataFrame

        Notes
        -----
        Equivalent to ``get`` method for this class.
        """
        dataframe = self.get()
        assert type(dataframe) is pandas.DataFrame or type(dataframe) is pandas.Series

        return dataframe

    def to_numpy(self, **kwargs):
        """
        Return NumPy array representation of ``pandas.DataFrame`` stored in this partition.

        Parameters
        ----------
        **kwargs : dict
            Keyword arguments to pass into `pandas.DataFrame.to_numpy` function.

        Returns
        -------
        np.ndarray
        """
        return self.apply(lambda df, **kwargs: df.to_numpy(**kwargs)).get()

    @classmethod
    def put(cls, obj):
        """
        Create partition containing `obj`.

        Parameters
        ----------
        obj : pandas.DataFrame
            DataFrame to be put into the new partition.

        Returns
        -------
        PandasOnPythonFramePartition
            New ``PandasOnPythonFramePartition`` object.
        """
        return cls(obj)

    @classmethod
    def preprocess_func(cls, func):
        """
        Preprocess a function before an ``apply`` call.

        Parameters
        ----------
        func : callable
            Function to preprocess.

        Returns
        -------
        callable
            An object that can be accepted by ``apply``.

        Notes
        -----
        No special preprocessing action is required, so unmodified
        `func` will be returned.
        """
        return func

    @classmethod
    def _length_extraction_fn(cls):
        """
        Return the function that computes the length of the object wrapped by this partition.

        Returns
        -------
        callable
            The function that computes the length of the object wrapped by this partition.
        """
        return length_fn_pandas

    @classmethod
    def _width_extraction_fn(cls):
        """
        Return the function that computes the width of the object wrapped by this partition.

        Returns
        -------
        callable
            The function that computes the width of the object wrapped by this partition.
        """
        return width_fn_pandas

    _length_cache = None
    _width_cache = None

    def length(self):
        """
        Get the length of the object wrapped by this partition.

        Returns
        -------
        int
            The length of the object.
        """
        if self._length_cache is None:
            self._length_cache = self.apply(self._length_extraction_fn()).data
        return self._length_cache

    def width(self):
        """
        Get the width of the object wrapped by the partition.

        Returns
        -------
        int
            The width of the object.
        """
        if self._width_cache is None:
            self._width_cache = self.apply(self._width_extraction_fn()).data
        return self._width_cache

    @classmethod
    def empty(cls):
        """
        Create a new partition that wraps an empty pandas DataFrame.

        Returns
        -------
        PandasOnPythonFramePartition
            New ``PandasOnPythonFramePartition`` object wrapping empty pandas DataFrame.
        """
        return cls(pandas.DataFrame())<|MERGE_RESOLUTION|>--- conflicted
+++ resolved
@@ -147,36 +147,6 @@
         """
         self.drain_call_queue()
 
-<<<<<<< HEAD
-=======
-    # FIXME: row_indices and col_indices can't be optional - df.iloc[None, None]
-    # will raise ValueError
-    def mask(self, row_indices=None, col_indices=None):
-        """
-        Lazily create a mask that extracts the indices provided.
-
-        Parameters
-        ----------
-        row_indices : list-like, optional
-            The indices for the rows to extract.
-        col_indices : list-like, optional
-            The indices for the columns to extract.
-
-        Returns
-        -------
-        PandasOnPythonFramePartition
-            New ``PandasOnPythonFramePartition`` object.
-        """
-        new_obj = self.add_to_apply_calls(
-            lambda df: pandas.DataFrame(df.iloc[row_indices, col_indices])
-        )
-        if not isinstance(row_indices, slice):
-            new_obj._length_cache = len(row_indices)
-        if not isinstance(col_indices, slice):
-            new_obj._width_cache = len(col_indices)
-        return new_obj
-
->>>>>>> 6e648e75
     def to_pandas(self):
         """
         Return copy of the ``pandas.Dataframe`` stored in this partition.
